{
  "name": "tanagra-ui",
  "proxy": "http://localhost:8080",
  "version": "0.1.0",
  "private": true,
  "dependencies": {
    "@brightspace-ui/intl": "^3.13.2",
    "@emotion/react": "^11.4.1",
    "@emotion/styled": "^11.3.0",
    "@material-ui/core": "^4.12.3",
    "@material-ui/icons": "^4.11.2",
    "@mui/icons-material": "^5.0.1",
    "@mui/lab": "^5.0.0-alpha.122",
    "@mui/material": "^5.11.12",
    "@mui/x-data-grid": "^5.0.0-beta.2",
    "@openapitools/openapi-generator-cli": "^2.6.0",
    "@protobuf-ts/protoc": "^2.9.3",
    "@testing-library/dom": "^8.11.1",
    "@testing-library/jest-dom": "^5.14.1",
    "@testing-library/react": "^11.2.7",
    "@testing-library/user-event": "^12.8.3",
    "@types/jest": "^26.0.24",
    "@types/node": "^12.20.23",
    "@types/react": "^17.0.19",
    "@types/react-dom": "^17.0.9",
    "deep-equal": "^2.2.2",
    "final-form": "^4.20.6",
    "highlight-words-core": "^1.2.2",
    "http-status-codes": "^2.1.4",
    "immer": "^9.0.12",
    "mui-rff": "^5.0.0",
    "portable-fetch": "^3.0.0",
    "randomstring": "^1.2.2",
    "react": "^17.0.2",
    "react-dom": "^17.0.2",
    "react-error-boundary": "^3.1.4",
    "react-final-form": "^6.5.8",
    "react-final-form-listeners": "^1.0.3",
    "react-router-dom": "^6.7.0",
    "react-scripts": "5.0.1",
    "react-test-renderer": "^17.0.2",
<<<<<<< HEAD
    "recharts": "^2.1.13",
=======
    "recharts": "^2.12.7",
>>>>>>> a57da024
    "swr": "^2.0.0",
    "ts-proto": "^1.167.2",
    "typescript": "^4.4.2",
    "use-immer": "^0.6.0",
    "web-vitals": "^1.1.2"
  },
  "overrides": {
    "randombytes": "^2.1.0"
  },
  "scripts": {
    "start": "react-scripts start",
    "fake": "REACT_APP_USE_FAKE_API=y react-scripts start",
    "build": "react-scripts build",
    "test": "react-scripts test",
    "eject": "react-scripts eject",
    "codegen": "./codegen.sh"
  },
  "eslintConfig": {
    "extends": ["react-app", "react-app/jest"]
  },
  "browserslist": {
    "production": [">0.2%", "not dead", "not op_mini all"],
    "development": [
      "last 1 chrome version",
      "last 1 firefox version",
      "last 1 safari version"
    ]
  },
  "devDependencies": {
    "@types/deep-equal": "^1.0.1",
    "@types/highlight-words-core": "^1.2.1",
    "@types/randomstring": "^1.1.7",
    "@types/react-final-form-listeners": "^1.0.0",
    "@types/react-highlight-words": "^0.16.4",
    "@types/react-test-renderer": "^17.0.1",
    "@types/uuid": "^8.3.1",
    "@typescript-eslint/eslint-plugin": "^5.16.0",
    "@typescript-eslint/parser": "^5.16.0",
    "cypress": "^12.7.0",
    "cypress-iframe": "^1.0.1",
    "eslint": "^7.32.0",
    "eslint-config-prettier": "^8.3.0",
    "eslint-plugin-prettier": "^4.0.0",
    "eslint-plugin-react": "^7.26.1",
    "prettier": "2.4.1",
    "prettier-plugin-organize-imports": "^2.3.4"
  },
  "jest": {
    "transformIgnorePatterns": ["node_modules/(?!(@brightspace-ui)/)"]
  }
}<|MERGE_RESOLUTION|>--- conflicted
+++ resolved
@@ -39,11 +39,7 @@
     "react-router-dom": "^6.7.0",
     "react-scripts": "5.0.1",
     "react-test-renderer": "^17.0.2",
-<<<<<<< HEAD
-    "recharts": "^2.1.13",
-=======
     "recharts": "^2.12.7",
->>>>>>> a57da024
     "swr": "^2.0.0",
     "ts-proto": "^1.167.2",
     "typescript": "^4.4.2",
