--- conflicted
+++ resolved
@@ -197,12 +197,7 @@
 async function renderCriteria(
   instances: Array<{ [key: string]: tanagra.AttributeValue | null }>
 ) {
-<<<<<<< HEAD
   const getCriteria = () => store.getState().present.cohorts[0].groups[0].criteria[0];
-=======
-  const getCriteria = () =>
-    store.getState().cohorts.present[0].groups[0].criteria[0];
->>>>>>> 6a9a2072
 
   const api = {
     async searchEntityInstances(): Promise<tanagra.SearchEntityInstancesResponse> {
