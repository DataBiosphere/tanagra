--- conflicted
+++ resolved
@@ -399,19 +399,9 @@
     const searchEntityCountsRequest: tanagra.SearchEntityCountsRequest = {
       entityCounts: {
         entityVariable: "p",
-<<<<<<< HEAD
         additionalSelectedAttributes: additionalSelectedAttributes,
         groupByAttributes: groupByAttributes,
         filter: generateQueryFilter(underlay, cohort, "p"),
-=======
-        additionalSelectedAttributes: ["gender", "race"],
-        groupByAttributes: [
-          "gender_concept_id",
-          "race_concept_id",
-          "year_of_birth",
-        ],
-        filter: generateQueryFilter(source, cohort, "p"),
->>>>>>> 4e06aa08
       },
     };
 
