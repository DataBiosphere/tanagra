--- conflicted
+++ resolved
@@ -655,8 +655,6 @@
           criteriaParamSets,
           tagParamSets);
     }
-<<<<<<< HEAD
-=======
 
     sql =
         "INSERT INTO criteria_group_section (cohort_revision_id, id, display_name, operator, is_excluded, is_disabled, first_condition_reducing_operator, second_condition_reducing_operator, join_operator, join_operator_value, list_index) "
@@ -699,7 +697,6 @@
                 jdbcTemplate.batchUpdate(sql, tagParamSets.toArray(new MapSqlParameterSource[0])))
             .sum();
     LOGGER.debug("CREATE criteria_tag rowsAffected = {}", rowsAffected);
->>>>>>> cb5d4a07
   }
 
   private void buildParamsForGroupCriteriaTag(
