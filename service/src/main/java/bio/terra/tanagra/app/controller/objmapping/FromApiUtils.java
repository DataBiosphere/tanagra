package bio.terra.tanagra.app.controller.objmapping;

import bio.terra.common.exception.NotFoundException;
import bio.terra.tanagra.api.field.AttributeField;
import bio.terra.tanagra.api.field.HierarchyIsMemberField;
import bio.terra.tanagra.api.field.HierarchyIsRootField;
import bio.terra.tanagra.api.field.HierarchyNumChildrenField;
import bio.terra.tanagra.api.field.HierarchyPathField;
import bio.terra.tanagra.api.field.RelatedEntityIdCountField;
import bio.terra.tanagra.api.field.ValueDisplayField;
import bio.terra.tanagra.api.filter.AttributeFilter;
import bio.terra.tanagra.api.filter.BooleanAndOrFilter;
import bio.terra.tanagra.api.filter.BooleanNotFilter;
import bio.terra.tanagra.api.filter.EntityFilter;
import bio.terra.tanagra.api.filter.GroupHasItemsFilter;
import bio.terra.tanagra.api.filter.HierarchyHasAncestorFilter;
import bio.terra.tanagra.api.filter.HierarchyHasParentFilter;
import bio.terra.tanagra.api.filter.HierarchyIsMemberFilter;
import bio.terra.tanagra.api.filter.HierarchyIsRootFilter;
<<<<<<< HEAD
import bio.terra.tanagra.api.filter.ItemInGroupFilter;
=======
import bio.terra.tanagra.api.filter.OccurrenceForPrimaryFilter;
import bio.terra.tanagra.api.filter.PrimaryWithCriteriaFilter;
>>>>>>> f18e721b
import bio.terra.tanagra.api.filter.RelationshipFilter;
import bio.terra.tanagra.api.filter.TextSearchFilter;
import bio.terra.tanagra.api.query.PageMarker;
import bio.terra.tanagra.api.query.list.ListQueryRequest;
import bio.terra.tanagra.api.shared.BinaryOperator;
import bio.terra.tanagra.api.shared.Literal;
import bio.terra.tanagra.api.shared.NaryOperator;
import bio.terra.tanagra.api.shared.OrderByDirection;
import bio.terra.tanagra.api.shared.UnaryOperator;
import bio.terra.tanagra.exception.InvalidConfigException;
import bio.terra.tanagra.exception.InvalidQueryException;
import bio.terra.tanagra.exception.SystemException;
import bio.terra.tanagra.generated.model.ApiAttributeFilter;
import bio.terra.tanagra.generated.model.ApiBinaryOperator;
import bio.terra.tanagra.generated.model.ApiBooleanLogicFilter;
import bio.terra.tanagra.generated.model.ApiCriteria;
import bio.terra.tanagra.generated.model.ApiFilter;
import bio.terra.tanagra.generated.model.ApiGroupHasItemsFilter;
import bio.terra.tanagra.generated.model.ApiHierarchyFilter;
import bio.terra.tanagra.generated.model.ApiItemInGroupFilter;
import bio.terra.tanagra.generated.model.ApiLiteral;
import bio.terra.tanagra.generated.model.ApiOccurrenceForPrimaryFilter;
import bio.terra.tanagra.generated.model.ApiPrimaryWithCriteriaFilter;
import bio.terra.tanagra.generated.model.ApiQuery;
import bio.terra.tanagra.generated.model.ApiQueryIncludeHierarchyFields;
import bio.terra.tanagra.generated.model.ApiQueryIncludeRelationshipFields;
import bio.terra.tanagra.generated.model.ApiRelationshipFilter;
import bio.terra.tanagra.generated.model.ApiTextFilter;
import bio.terra.tanagra.service.artifact.model.Criteria;
import bio.terra.tanagra.underlay.Underlay;
import bio.terra.tanagra.underlay.entitymodel.Attribute;
import bio.terra.tanagra.underlay.entitymodel.Entity;
import bio.terra.tanagra.underlay.entitymodel.Hierarchy;
import bio.terra.tanagra.underlay.entitymodel.Relationship;
import bio.terra.tanagra.underlay.entitymodel.entitygroup.CriteriaOccurrence;
import bio.terra.tanagra.underlay.entitymodel.entitygroup.EntityGroup;
import bio.terra.tanagra.underlay.entitymodel.entitygroup.GroupItems;
import java.util.ArrayList;
import java.util.Collection;
import java.util.HashMap;
import java.util.HashSet;
import java.util.List;
import java.util.Map;
import java.util.Optional;
import java.util.Set;
import java.util.stream.Collectors;
import org.apache.commons.lang3.tuple.Pair;

public final class FromApiUtils {
  private FromApiUtils() {}

  public static EntityFilter fromApiObject(ApiFilter apiFilter, Underlay underlay) {
    return fromApiObject(apiFilter, underlay.getPrimaryEntity(), underlay);
  }

  public static EntityFilter fromApiObject(ApiFilter apiFilter, Entity entity, Underlay underlay) {
    validateApiFilter(apiFilter);
    switch (apiFilter.getFilterType()) {
      case ATTRIBUTE:
        ApiAttributeFilter apiAttributeFilter = apiFilter.getFilterUnion().getAttributeFilter();

        Optional<UnaryOperator> unaryOperator =
            getEnumValueFromName(UnaryOperator.values(), apiAttributeFilter.getOperator().name());
        if (unaryOperator.isPresent()) {
          return new AttributeFilter(
              underlay,
              entity,
              entity.getAttribute(apiAttributeFilter.getAttribute()),
              unaryOperator.get());
        }

        Optional<BinaryOperator> binaryOperator =
            getEnumValueFromName(BinaryOperator.values(), apiAttributeFilter.getOperator().name());
        if (binaryOperator.isPresent()) {
          return new AttributeFilter(
              underlay,
              entity,
              entity.getAttribute(apiAttributeFilter.getAttribute()),
              binaryOperator.get(),
              fromApiObject(apiAttributeFilter.getValues().get(0)));
        }

        Optional<NaryOperator> naryOperator =
            getEnumValueFromName(NaryOperator.values(), apiAttributeFilter.getOperator().name());
        if (naryOperator.isPresent()) {
          return new AttributeFilter(
              underlay,
              entity,
              entity.getAttribute(apiAttributeFilter.getAttribute()),
              naryOperator.get(),
              apiAttributeFilter.getValues().stream()
                  .map(FromApiUtils::fromApiObject)
                  .collect(Collectors.toList()));
        }

        throw new InvalidQueryException(
            "Invalid operator specified for an AttributeFilter: "
                + apiAttributeFilter.getOperator());
      case TEXT:
        ApiTextFilter apiTextFilter = apiFilter.getFilterUnion().getTextFilter();
        return new TextSearchFilter(
            underlay,
            entity,
            FromApiUtils.fromApiObject(apiTextFilter.getMatchType()),
            apiTextFilter.getText(),
            apiTextFilter.getAttribute() == null
                ? null
                : entity.getAttribute(apiTextFilter.getAttribute()));
      case HIERARCHY:
        ApiHierarchyFilter apiHierarchyFilter = apiFilter.getFilterUnion().getHierarchyFilter();
        Hierarchy hierarchy = entity.getHierarchy(apiHierarchyFilter.getHierarchy());
        switch (apiHierarchyFilter.getOperator()) {
          case IS_ROOT:
            return new HierarchyIsRootFilter(underlay, entity, hierarchy);
          case IS_MEMBER:
            return new HierarchyIsMemberFilter(underlay, entity, hierarchy);
          case CHILD_OF:
            return new HierarchyHasParentFilter(
                underlay,
                entity,
                hierarchy,
                apiHierarchyFilter.getValues().stream()
                    .map(FromApiUtils::fromApiObject)
                    .collect(Collectors.toList()));
          case DESCENDANT_OF_INCLUSIVE:
            return new HierarchyHasAncestorFilter(
                underlay,
                entity,
                hierarchy,
                apiHierarchyFilter.getValues().stream()
                    .map(FromApiUtils::fromApiObject)
                    .collect(Collectors.toList()));
          default:
            throw new SystemException(
                "Unknown API hierarchy filter operator: " + apiHierarchyFilter.getOperator());
        }
      case RELATIONSHIP:
        ApiRelationshipFilter apiRelationshipFilter =
            apiFilter.getFilterUnion().getRelationshipFilter();
        Entity relatedEntity = underlay.getEntity(apiRelationshipFilter.getEntity());
        Pair<EntityGroup, Relationship> entityGroupAndRelationship =
            getRelationship(underlay.getEntityGroups(), entity, relatedEntity);
        EntityFilter subFilter =
            apiRelationshipFilter.getSubfilter() == null
                ? null
                : fromApiObject(apiRelationshipFilter.getSubfilter(), relatedEntity, underlay);

        Attribute groupByCountAttribute = null;
        BinaryOperator groupByCountOperator = null;
        Integer groupByCountValue = null;
        if (apiRelationshipFilter.getGroupByCountOperator() != null
            && apiRelationshipFilter.getGroupByCountValue() != null) {
          groupByCountAttribute =
              apiRelationshipFilter.getGroupByCountAttribute() == null
                  ? null
                  : relatedEntity.getAttribute(apiRelationshipFilter.getGroupByCountAttribute());
          groupByCountOperator = fromApiObject(apiRelationshipFilter.getGroupByCountOperator());
          groupByCountValue = apiRelationshipFilter.getGroupByCountValue();
        }
        return new RelationshipFilter(
            underlay,
            entityGroupAndRelationship.getLeft(),
            entity,
            entityGroupAndRelationship.getRight(),
            subFilter,
            groupByCountAttribute,
            groupByCountOperator,
            groupByCountValue);
      case BOOLEAN_LOGIC:
        ApiBooleanLogicFilter apiBooleanLogicFilter =
            apiFilter.getFilterUnion().getBooleanLogicFilter();
        List<EntityFilter> subFilters =
            apiBooleanLogicFilter.getSubfilters().stream()
                .map(apiSubFilter -> fromApiObject(apiSubFilter, entity, underlay))
                .collect(Collectors.toList());
        switch (apiBooleanLogicFilter.getOperator()) {
          case NOT:
            if (subFilters.size() != 1) {
              throw new InvalidQueryException(
                  "Boolean logic operator NOT can only have one sub-filter specified");
            }
            return new BooleanNotFilter(subFilters.get(0));
          case OR:
          case AND:
            if (subFilters.size() < 2) { // NOPMD - Allow using a literal in this conditional.
              throw new InvalidQueryException(
                  "Boolean logic operators OR, AND must have more than one sub-filter specified");
            }
            return new BooleanAndOrFilter(
                BooleanAndOrFilter.LogicalOperator.valueOf(
                    apiBooleanLogicFilter.getOperator().name()),
                subFilters);
          default:
            throw new SystemException(
                "Unknown boolean logic operator: " + apiBooleanLogicFilter.getOperator());
        }
<<<<<<< HEAD
      case ITEM_IN_GROUP:
        ApiItemInGroupFilter apiItemInGroupFilter =
            apiFilter.getFilterUnion().getItemInGroupFilter();
        GroupItems groupItemsItemInGroup =
            (GroupItems) underlay.getEntityGroup(apiItemInGroupFilter.getEntityGroup());
        EntityFilter groupSubFilter =
            apiItemInGroupFilter.getGroupSubfilter() == null
                ? null
                : fromApiObject(apiItemInGroupFilter.getGroupSubfilter(), underlay);
        Attribute groupByAttrItemInGroup =
            apiItemInGroupFilter.getGroupByCountAttribute() == null
                ? null
                : groupItemsItemInGroup
                    .getItemsEntity()
                    .getAttribute(apiItemInGroupFilter.getGroupByCountAttribute());
        return new ItemInGroupFilter(
            underlay,
            groupItemsItemInGroup,
            groupSubFilter,
            groupByAttrItemInGroup,
            fromApiObject(apiItemInGroupFilter.getGroupByCountOperator()),
            apiItemInGroupFilter.getGroupByCountValue());
      case GROUP_HAS_ITEMS:
        ApiGroupHasItemsFilter apiGroupHasItemsFilter =
            apiFilter.getFilterUnion().getGroupHasItemsFilter();
        return new GroupHasItemsFilter(
            underlay,
            (GroupItems) underlay.getEntityGroup(apiGroupHasItemsFilter.getEntityGroup()));
=======
      case OCCURRENCE_FOR_PRIMARY:
        ApiOccurrenceForPrimaryFilter apiOccurrenceForPrimaryFilter =
            apiFilter.getFilterUnion().getOccurrenceForPrimaryFilter();
        CriteriaOccurrence criteriaOccurrenceOccForPri =
            (CriteriaOccurrence)
                underlay.getEntityGroup(apiOccurrenceForPrimaryFilter.getEntityGroup());
        Entity occurrenceEntityOccForPri =
            underlay.getEntity(apiOccurrenceForPrimaryFilter.getOccurrenceEntity());
        EntityFilter primarySubFilter =
            apiOccurrenceForPrimaryFilter.getPrimarySubfilter() == null
                ? null
                : fromApiObject(apiOccurrenceForPrimaryFilter.getPrimarySubfilter(), underlay);
        return new OccurrenceForPrimaryFilter(
            underlay, criteriaOccurrenceOccForPri, occurrenceEntityOccForPri, primarySubFilter);
      case PRIMARY_WITH_CRITERIA:
        ApiPrimaryWithCriteriaFilter apiPrimaryWithCriteriaFilter =
            apiFilter.getFilterUnion().getPrimaryWithCriteriaFilter();
        CriteriaOccurrence criteriaOccurrencePriWithCri =
            (CriteriaOccurrence)
                underlay.getEntityGroup(apiPrimaryWithCriteriaFilter.getEntityGroup());
        EntityFilter criteriaSubFilter =
            apiPrimaryWithCriteriaFilter.getCriteriaSubfilter() == null
                ? null
                : fromApiObject(apiPrimaryWithCriteriaFilter.getCriteriaSubfilter(), underlay);
        Map<Entity, List<EntityFilter>> subFiltersPerOccurrenceEntity = new HashMap<>();
        Map<Entity, List<Attribute>> groupByAttributesPerOccurrenceEntity = new HashMap<>();
        if (apiPrimaryWithCriteriaFilter.getOccurrenceSubfiltersAndGroupByAttributes() != null) {
          apiPrimaryWithCriteriaFilter.getOccurrenceSubfiltersAndGroupByAttributes().entrySet()
              .stream()
              .forEach(
                  entry -> {
                    Entity occurrenceEntity = underlay.getEntity(entry.getKey());
                    List<EntityFilter> subFiltersForOcc =
                        entry.getValue().getSubfilters().stream()
                            .map(apiFilterForOcc -> fromApiObject(apiFilterForOcc, underlay))
                            .collect(Collectors.toList());
                    subFiltersPerOccurrenceEntity.put(occurrenceEntity, subFiltersForOcc);
                    List<Attribute> groupByAttributesForOcc =
                        entry.getValue().getGroupByCountAttributes().stream()
                            .map(occurrenceEntity::getAttribute)
                            .collect(Collectors.toList());
                    groupByAttributesPerOccurrenceEntity.put(
                        occurrenceEntity, groupByAttributesForOcc);
                  });
        }
        return new PrimaryWithCriteriaFilter(
            underlay,
            criteriaOccurrencePriWithCri,
            criteriaSubFilter,
            subFiltersPerOccurrenceEntity,
            groupByAttributesPerOccurrenceEntity,
            fromApiObject(apiPrimaryWithCriteriaFilter.getGroupByCountOperator()),
            apiPrimaryWithCriteriaFilter.getGroupByCountValue());
>>>>>>> f18e721b
      default:
        throw new SystemException("Unknown API filter type: " + apiFilter.getFilterType());
    }
  }

  public static void validateApiFilter(ApiFilter filter) {
    if (filter != null && filter.getFilterType() == ApiFilter.FilterTypeEnum.RELATIONSHIP) {
      ApiRelationshipFilter relationshipFilter = filter.getFilterUnion().getRelationshipFilter();
      if (!((relationshipFilter.getGroupByCountOperator() == null
              && relationshipFilter.getGroupByCountValue() == null)
          || (relationshipFilter.getGroupByCountOperator() != null
              && relationshipFilter.getGroupByCountValue() != null))) {
        throw new InvalidConfigException(
            "If one RelationshipFilter group_by field is set, all group_by fields must be set");
      }
    }
  }

  public static ListQueryRequest fromApiObject(ApiQuery apiObj, Entity entity, Underlay underlay) {
    // Build the select fields for attributes, hierarchies, and relationships.
    List<ValueDisplayField> selectFields = new ArrayList<>();
    if (apiObj.getIncludeAttributes() != null) {
      apiObj.getIncludeAttributes().stream()
          .forEach(
              attributeName ->
                  selectFields.add(buildAttributeField(underlay, entity, attributeName, false)));
    }
    if (apiObj.getIncludeHierarchyFields() != null) {
      apiObj.getIncludeHierarchyFields().getHierarchies().stream()
          .forEach(
              hierarchyName ->
                  selectFields.addAll(
                      buildHierarchyFields(
                          underlay,
                          entity,
                          hierarchyName,
                          apiObj.getIncludeHierarchyFields().getFields())));
    }
    if (apiObj.getIncludeRelationshipFields() != null) {
      apiObj.getIncludeRelationshipFields().stream()
          .forEach(
              relationshipField ->
                  selectFields.addAll(
                      buildRelationshipFields(underlay, entity, relationshipField)));
    }

    // Build the entity filter.
    EntityFilter filter =
        apiObj.getFilter() == null ? null : fromApiObject(apiObj.getFilter(), entity, underlay);

    // Build the order by fields.
    List<ListQueryRequest.OrderBy> orderByFields = new ArrayList<>();
    if (apiObj.getOrderBys() != null) {
      apiObj.getOrderBys().stream()
          .forEach(
              orderByField -> {
                ValueDisplayField valueDisplayField =
                    orderByField.getRelationshipField() == null
                        ? buildAttributeField(underlay, entity, orderByField.getAttribute(), true)
                        : buildRelationshipField(
                            underlay,
                            entity,
                            underlay.getEntity(
                                orderByField.getRelationshipField().getRelatedEntity()),
                            orderByField.getRelationshipField().getHierarchy() == null
                                ? null
                                : entity.getHierarchy(
                                    orderByField.getRelationshipField().getHierarchy()));
                OrderByDirection direction =
                    OrderByDirection.valueOf(orderByField.getDirection().name());
                orderByFields.add(new ListQueryRequest.OrderBy(valueDisplayField, direction));
              });
    }

    return new ListQueryRequest(
        underlay,
        entity,
        selectFields,
        filter,
        orderByFields,
        apiObj.getLimit(),
        PageMarker.deserialize(apiObj.getPageMarker()),
        apiObj.getPageSize(),
        false);
  }

  public static AttributeField buildAttributeField(
      Underlay underlay, Entity entity, String attributeName, boolean excludeDisplay) {
    return new AttributeField(
        underlay, entity, entity.getAttribute(attributeName), excludeDisplay, false);
  }

  private static Set<ValueDisplayField> buildHierarchyFields(
      Underlay underlay,
      Entity entity,
      String hierarchyName,
      List<ApiQueryIncludeHierarchyFields.FieldsEnum> fieldTypes) {
    Hierarchy hierarchy = entity.getHierarchy(hierarchyName);
    Set<ValueDisplayField> hierarchyFields = new HashSet<>();
    if (fieldTypes.contains(ApiQueryIncludeHierarchyFields.FieldsEnum.PATH)) {
      hierarchyFields.add(new HierarchyPathField(underlay, entity, hierarchy));
    }
    if (fieldTypes.contains(ApiQueryIncludeHierarchyFields.FieldsEnum.NUM_CHILDREN)) {
      hierarchyFields.add(new HierarchyNumChildrenField(underlay, entity, hierarchy));
    }
    if (fieldTypes.contains(ApiQueryIncludeHierarchyFields.FieldsEnum.IS_ROOT)) {
      hierarchyFields.add(new HierarchyIsRootField(underlay, entity, hierarchy));
    }
    if (fieldTypes.contains(ApiQueryIncludeHierarchyFields.FieldsEnum.IS_MEMBER)) {
      hierarchyFields.add(new HierarchyIsMemberField(underlay, entity, hierarchy));
    }
    return hierarchyFields;
  }

  private static Set<ValueDisplayField> buildRelationshipFields(
      Underlay underlay, Entity entity, ApiQueryIncludeRelationshipFields apiObj) {
    Entity relatedEntity = underlay.getEntity(apiObj.getRelatedEntity());

    List<Hierarchy> hierarchies = new ArrayList<>();
    // Always return the NO_HIERARCHY rollups.
    // TODO: Use a constant here instead of special-casing null.
    hierarchies.add(null);
    if (apiObj.getHierarchies() != null) {
      apiObj.getHierarchies().stream()
          .forEach(hierarchyName -> hierarchies.add(entity.getHierarchy(hierarchyName)));
    }

    Set<ValueDisplayField> relationshipFields = new HashSet<>();
    hierarchies.stream()
        .forEach(
            hierarchy ->
                relationshipFields.add(
                    buildRelationshipField(underlay, entity, relatedEntity, hierarchy)));
    return relationshipFields;
  }

  private static ValueDisplayField buildRelationshipField(
      Underlay underlay, Entity entity, Entity relatedEntity, Hierarchy hierarchy) {
    return new RelatedEntityIdCountField(
        underlay,
        entity,
        relatedEntity,
        getRelationship(underlay.getEntityGroups(), entity, relatedEntity).getLeft(),
        hierarchy);
  }

  public static Pair<EntityGroup, Relationship> getRelationship(
      Collection<EntityGroup> entityGroups, Entity entity1, Entity entity2) {
    for (EntityGroup entityGroup : entityGroups) {
      Optional<Relationship> relationship =
          entityGroup.getRelationships().stream()
              .filter(r -> r.matchesEntities(entity1, entity2))
              .findAny();
      if (relationship.isPresent()) {
        return Pair.of(entityGroup, relationship.get());
      }
    }
    throw new NotFoundException(
        "Relationship not found for entities: " + entity1.getName() + ", " + entity2.getName());
  }

  public static Literal fromApiObject(ApiLiteral apiLiteral) {
    switch (apiLiteral.getDataType()) {
      case INT64:
        return Literal.forInt64(apiLiteral.getValueUnion().getInt64Val());
      case STRING:
        return Literal.forString(apiLiteral.getValueUnion().getStringVal());
      case BOOLEAN:
        return Literal.forBoolean(apiLiteral.getValueUnion().isBoolVal());
      case DATE:
        return Literal.forDate(apiLiteral.getValueUnion().getDateVal());
      default:
        throw new SystemException("Unknown API data type: " + apiLiteral.getDataType());
    }
  }

  public static BinaryOperator fromApiObject(ApiBinaryOperator apiOperator) {
    return apiOperator == null ? null : BinaryOperator.valueOf(apiOperator.name());
  }

  public static TextSearchFilter.TextSearchOperator fromApiObject(
      ApiTextFilter.MatchTypeEnum apiMatchType) {
    return TextSearchFilter.TextSearchOperator.valueOf(apiMatchType.name());
  }

  private static <ET extends Enum> Optional<ET> getEnumValueFromName(ET[] values, String name) {
    for (ET enumVal : values) {
      if (enumVal.name().equals(name)) {
        return Optional.of(enumVal);
      }
    }
    return Optional.empty();
  }

  public static Criteria fromApiObject(ApiCriteria apiObj) {
    return Criteria.builder()
        .id(apiObj.getId())
        .displayName(apiObj.getDisplayName())
        .pluginName(apiObj.getPluginName())
        .pluginVersion(apiObj.getPluginVersion() == null ? 0 : apiObj.getPluginVersion())
        .predefinedId(apiObj.getPredefinedId())
        .uiConfig(apiObj.getUiConfig())
        .selectionData(apiObj.getSelectionData())
        .tags(apiObj.getTags())
        .build();
  }
}<|MERGE_RESOLUTION|>--- conflicted
+++ resolved
@@ -17,12 +17,9 @@
 import bio.terra.tanagra.api.filter.HierarchyHasParentFilter;
 import bio.terra.tanagra.api.filter.HierarchyIsMemberFilter;
 import bio.terra.tanagra.api.filter.HierarchyIsRootFilter;
-<<<<<<< HEAD
 import bio.terra.tanagra.api.filter.ItemInGroupFilter;
-=======
 import bio.terra.tanagra.api.filter.OccurrenceForPrimaryFilter;
 import bio.terra.tanagra.api.filter.PrimaryWithCriteriaFilter;
->>>>>>> f18e721b
 import bio.terra.tanagra.api.filter.RelationshipFilter;
 import bio.terra.tanagra.api.filter.TextSearchFilter;
 import bio.terra.tanagra.api.query.PageMarker;
@@ -219,7 +216,6 @@
             throw new SystemException(
                 "Unknown boolean logic operator: " + apiBooleanLogicFilter.getOperator());
         }
-<<<<<<< HEAD
       case ITEM_IN_GROUP:
         ApiItemInGroupFilter apiItemInGroupFilter =
             apiFilter.getFilterUnion().getItemInGroupFilter();
@@ -248,7 +244,6 @@
         return new GroupHasItemsFilter(
             underlay,
             (GroupItems) underlay.getEntityGroup(apiGroupHasItemsFilter.getEntityGroup()));
-=======
       case OCCURRENCE_FOR_PRIMARY:
         ApiOccurrenceForPrimaryFilter apiOccurrenceForPrimaryFilter =
             apiFilter.getFilterUnion().getOccurrenceForPrimaryFilter();
@@ -302,7 +297,6 @@
             groupByAttributesPerOccurrenceEntity,
             fromApiObject(apiPrimaryWithCriteriaFilter.getGroupByCountOperator()),
             apiPrimaryWithCriteriaFilter.getGroupByCountValue());
->>>>>>> f18e721b
       default:
         throw new SystemException("Unknown API filter type: " + apiFilter.getFilterType());
     }
