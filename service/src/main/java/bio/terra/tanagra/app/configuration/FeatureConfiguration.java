--- conflicted
+++ resolved
@@ -42,22 +42,6 @@
       optional = true)
   private String maxChildThreads;
 
-<<<<<<< HEAD
-  @AnnotatedField(
-      name = "tanagra.feature.backendFiltersEnabled",
-      markdown =
-          "When true, we generate filters from criteria selectors on the backend. "
-              + "This is intended to support a transition from frontend to backend filter building.",
-      environmentVariable = "TANAGRA_FEATURE_BACKEND_FILTERS_ENABLED",
-      optional = true,
-      defaultValue = "false")
-  private boolean backendFiltersEnabled;
-=======
-  public boolean isArtifactStorageEnabled() {
-    return artifactStorageEnabled;
-  }
->>>>>>> b47bdd1f
-
   public boolean isActivityLogEnabled() {
     return activityLogEnabled;
   }
@@ -78,32 +62,12 @@
     return getMaxChildThreads() != null;
   }
 
-<<<<<<< HEAD
-  public boolean isBackendFiltersEnabled() {
-    return backendFiltersEnabled;
-=======
-  public void setArtifactStorageEnabled(boolean artifactStorageEnabled) {
-    this.artifactStorageEnabled = artifactStorageEnabled;
->>>>>>> b47bdd1f
-  }
-
   public void setActivityLogEnabled(boolean activityLogEnabled) {
     this.activityLogEnabled = activityLogEnabled;
   }
 
   public void setMaxChildThreads(String maxChildThreads) {
     this.maxChildThreads = maxChildThreads;
-  }
-
-<<<<<<< HEAD
-  public void setBackendFiltersEnabled(boolean backendFiltersEnabled) {
-    this.backendFiltersEnabled = backendFiltersEnabled;
-=======
-  public void artifactStorageEnabledCheck() {
-    if (!isArtifactStorageEnabled()) {
-      throw new NotImplementedException("Artifact storage is not enabled");
-    }
->>>>>>> b47bdd1f
   }
 
   public void activityLogEnabledCheck() {
