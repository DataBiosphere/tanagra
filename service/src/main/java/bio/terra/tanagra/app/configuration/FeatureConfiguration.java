package bio.terra.tanagra.app.configuration;

import bio.terra.tanagra.annotation.AnnotatedClass;
import bio.terra.tanagra.annotation.AnnotatedField;
import org.apache.commons.lang3.NotImplementedException;
import org.slf4j.Logger;
import org.slf4j.LoggerFactory;
import org.springframework.boot.context.properties.ConfigurationProperties;
import org.springframework.boot.context.properties.EnableConfigurationProperties;
import org.springframework.context.annotation.Configuration;

@Configuration
@EnableConfigurationProperties
@ConfigurationProperties(prefix = "tanagra.feature")
@AnnotatedClass(name = "Feature Flags", markdown = "Enable and disable specific features.")
public class FeatureConfiguration {
  private static final Logger LOGGER = LoggerFactory.getLogger(FeatureConfiguration.class);

  @AnnotatedField(
      name = "tanagra.feature.artifactStorageEnabled",
      markdown =
          "When true, artifacts can be created, updated and deleted. "
              + "Artifacts include studies, cohorts, concept sets, reviews, and annotations.",
      environmentVariable = "TANAGRA_FEATURE_ARTIFACT_STORAGE_ENABLED",
      optional = true,
      defaultValue = "false")
  private boolean artifactStorageEnabled;

  @AnnotatedField(
      name = "tanagra.feature.activityLogEnabled",
      markdown =
          "When true, we store activity log events in the application database. "
              + "This is intended to support auditing requirements.",
      environmentVariable = "TANAGRA_FEATURE_ACTIVITY_LOG_ENABLED",
      optional = true,
      defaultValue = "false")
  private boolean activityLogEnabled;

  @AnnotatedField(
<<<<<<< HEAD
      name = "tanagra.feature.backendFiltersEnabled",
      markdown =
          "When true, we generate filters from criteria selectors on the backend. "
              + "This is intended to support a transition from frontend to backend filter building.",
      environmentVariable = "TANAGRA_FEATURE_BACKEND_FILTERS_ENABLED",
      optional = true,
      defaultValue = "false")
  private boolean backendFiltersEnabled;
=======
      name = "tanagra.feature.maxChildThreads",
      markdown =
          "The maximum number of child threads a single request can spawn. "
              + "The application will only use multi-threading where it could improve performance, so just configuring "
              + "a specific number here is not a guarantee that exactly that many or even any child threads will be "
              + "spawned for a given request.\n\n "
              + "When unset, the application will default to using multi-threading where it could improve performance. "
              + "When set to 0, the application will only run things serially. "
              + "When set to some N > 0 (e.g. 2), the application may spawn at most N child threads.\n\n "
              + "(For export, spawning a single child thread would not improve performance, so 0 and 1 cause "
              + "identical behavior, i.e. run serially in same thread as request.)",
      environmentVariable = "TANAGRA_FEATURE_MAX_CHILD_THREADS",
      optional = true)
  private String maxChildThreads;
>>>>>>> 0c91fd4a

  public boolean isArtifactStorageEnabled() {
    return artifactStorageEnabled;
  }

  public boolean isActivityLogEnabled() {
    return activityLogEnabled;
  }

<<<<<<< HEAD
  public boolean isBackendFiltersEnabled() {
    return backendFiltersEnabled;
=======
  public Integer getMaxChildThreads() {
    try {
      return Integer.parseInt(maxChildThreads);
    } catch (NumberFormatException nfEx) {
      // Don't throw an exception here, which would prevent the service from starting up.
      LOGGER.warn("Invalid max child threads: {}", maxChildThreads);
      return null;
    }
  }

  public boolean hasMaxChildThreads() {
    return getMaxChildThreads() != null;
>>>>>>> 0c91fd4a
  }

  public void setArtifactStorageEnabled(boolean artifactStorageEnabled) {
    this.artifactStorageEnabled = artifactStorageEnabled;
  }

  public void setActivityLogEnabled(boolean activityLogEnabled) {
    this.activityLogEnabled = activityLogEnabled;
  }

<<<<<<< HEAD
  public void setBackendFiltersEnabled(boolean backendFiltersEnabled) {
    this.backendFiltersEnabled = backendFiltersEnabled;
=======
  public void setMaxChildThreads(String maxChildThreads) {
    this.maxChildThreads = maxChildThreads;
>>>>>>> 0c91fd4a
  }

  public void artifactStorageEnabledCheck() {
    if (!isArtifactStorageEnabled()) {
      throw new NotImplementedException("Artifact storage is not enabled");
    }
  }

  public void activityLogEnabledCheck() {
    if (!isActivityLogEnabled()) {
      throw new NotImplementedException("Activity log is not enabled");
    }
  }

  public void backendFiltersEnabledCheck() {
    if (!isBackendFiltersEnabled()) {
      throw new NotImplementedException("Backend filter building is not enabled");
    }
  }

  public void log() {
    LOGGER.info("Feature: artifact-storage-enabled: {}", isArtifactStorageEnabled());
    LOGGER.info("Feature: activity-log-enabled: {}", isActivityLogEnabled());
<<<<<<< HEAD
    LOGGER.info("Feature: backend-filters-enabled: {}", isBackendFiltersEnabled());
=======
    LOGGER.info("Feature: max-child-threads: {}", getMaxChildThreads());
>>>>>>> 0c91fd4a
  }
}<|MERGE_RESOLUTION|>--- conflicted
+++ resolved
@@ -37,16 +37,6 @@
   private boolean activityLogEnabled;
 
   @AnnotatedField(
-<<<<<<< HEAD
-      name = "tanagra.feature.backendFiltersEnabled",
-      markdown =
-          "When true, we generate filters from criteria selectors on the backend. "
-              + "This is intended to support a transition from frontend to backend filter building.",
-      environmentVariable = "TANAGRA_FEATURE_BACKEND_FILTERS_ENABLED",
-      optional = true,
-      defaultValue = "false")
-  private boolean backendFiltersEnabled;
-=======
       name = "tanagra.feature.maxChildThreads",
       markdown =
           "The maximum number of child threads a single request can spawn. "
@@ -61,7 +51,16 @@
       environmentVariable = "TANAGRA_FEATURE_MAX_CHILD_THREADS",
       optional = true)
   private String maxChildThreads;
->>>>>>> 0c91fd4a
+
+  @AnnotatedField(
+      name = "tanagra.feature.backendFiltersEnabled",
+      markdown =
+          "When true, we generate filters from criteria selectors on the backend. "
+              + "This is intended to support a transition from frontend to backend filter building.",
+      environmentVariable = "TANAGRA_FEATURE_BACKEND_FILTERS_ENABLED",
+      optional = true,
+      defaultValue = "false")
+  private boolean backendFiltersEnabled;
 
   public boolean isArtifactStorageEnabled() {
     return artifactStorageEnabled;
@@ -71,10 +70,6 @@
     return activityLogEnabled;
   }
 
-<<<<<<< HEAD
-  public boolean isBackendFiltersEnabled() {
-    return backendFiltersEnabled;
-=======
   public Integer getMaxChildThreads() {
     try {
       return Integer.parseInt(maxChildThreads);
@@ -87,7 +82,10 @@
 
   public boolean hasMaxChildThreads() {
     return getMaxChildThreads() != null;
->>>>>>> 0c91fd4a
+  }
+
+  public boolean isBackendFiltersEnabled() {
+    return backendFiltersEnabled;
   }
 
   public void setArtifactStorageEnabled(boolean artifactStorageEnabled) {
@@ -98,13 +96,12 @@
     this.activityLogEnabled = activityLogEnabled;
   }
 
-<<<<<<< HEAD
+  public void setMaxChildThreads(String maxChildThreads) {
+    this.maxChildThreads = maxChildThreads;
+  }
+
   public void setBackendFiltersEnabled(boolean backendFiltersEnabled) {
     this.backendFiltersEnabled = backendFiltersEnabled;
-=======
-  public void setMaxChildThreads(String maxChildThreads) {
-    this.maxChildThreads = maxChildThreads;
->>>>>>> 0c91fd4a
   }
 
   public void artifactStorageEnabledCheck() {
@@ -128,10 +125,7 @@
   public void log() {
     LOGGER.info("Feature: artifact-storage-enabled: {}", isArtifactStorageEnabled());
     LOGGER.info("Feature: activity-log-enabled: {}", isActivityLogEnabled());
-<<<<<<< HEAD
+    LOGGER.info("Feature: max-child-threads: {}", getMaxChildThreads());
     LOGGER.info("Feature: backend-filters-enabled: {}", isBackendFiltersEnabled());
-=======
-    LOGGER.info("Feature: max-child-threads: {}", getMaxChildThreads());
->>>>>>> 0c91fd4a
   }
 }