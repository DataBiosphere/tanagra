--- conflicted
+++ resolved
@@ -52,19 +52,6 @@
         },
         "idPairsIdB" : {
           "column" : "person_id"
-        },
-        "rollupInformationMapA" : { },
-        "rollupInformationMapB" : { }
-      },
-      "occurrenceToVisitOccurrence" : {
-        "idPairsTable" : {
-          "table" : "condition_occurrence"
-        },
-        "idPairsIdA" : {
-          "column" : "condition_occurrence_id"
-        },
-        "idPairsIdB" : {
-          "column" : "visit_occurrence_id"
         },
         "rollupInformationMapA" : { },
         "rollupInformationMapB" : { }
@@ -246,59 +233,12 @@
             }
           }
         }
-      },
-      "occurrenceToVisitOccurrence" : {
-        "idPairsTable" : {
-          "table" : "idpairs_observation_occurrence_visit_occurrence"
-        },
-        "idPairsIdA" : {
-          "column" : "id_observation_occurrence"
-        },
-        "idPairsIdB" : {
-          "column" : "id_visit_occurrence"
-        },
-        "rollupInformationMapA" : {
-          "NO_HIERARCHY" : {
-            "table" : {
-              "table" : "observation_occurrence"
-            },
-            "id" : {
-              "column" : "id"
-            },
-            "count" : {
-              "column" : "t_count_visit_occurrence"
-            },
-            "displayHints" : {
-              "column" : "t_displayhints_visit_occurrence"
-            }
-          }
-        },
-        "rollupInformationMapB" : {
-          "NO_HIERARCHY" : {
-            "table" : {
-              "table" : "visit_occurrence"
-            },
-            "id" : {
-              "column" : "id"
-            },
-            "count" : {
-              "column" : "t_count_observation_occurrence"
-            },
-            "displayHints" : {
-              "column" : "t_displayhints_observation_occurrence"
-            }
-          }
-        }
       }
     },
     "auxiliaryDataMappings" : { }
   },
   "criteriaEntity" : "observation",
   "occurrenceEntity" : "observation_occurrence",
-<<<<<<< HEAD
-  "visitOccurrenceEntity" : "visit_occurrence",
-=======
   "occurrenceRelatedEntities" : [ "visit_occurrence" ],
->>>>>>> 1ff18e06
   "modifierAttributes" : [ ]
 }