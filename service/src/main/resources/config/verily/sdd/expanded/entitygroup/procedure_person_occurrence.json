--- conflicted
+++ resolved
@@ -52,19 +52,6 @@
         },
         "idPairsIdB" : {
           "column" : "person_id"
-        },
-        "rollupInformationMapA" : { },
-        "rollupInformationMapB" : { }
-      },
-      "occurrenceToVisitOccurrence" : {
-        "idPairsTable" : {
-          "table" : "condition_occurrence"
-        },
-        "idPairsIdA" : {
-          "column" : "condition_occurrence_id"
-        },
-        "idPairsIdB" : {
-          "column" : "visit_occurrence_id"
         },
         "rollupInformationMapA" : { },
         "rollupInformationMapB" : { }
@@ -274,59 +261,12 @@
             }
           }
         }
-      },
-      "occurrenceToVisitOccurrence" : {
-        "idPairsTable" : {
-          "table" : "idpairs_procedure_occurrence_visit_occurrence"
-        },
-        "idPairsIdA" : {
-          "column" : "id_procedure_occurrence"
-        },
-        "idPairsIdB" : {
-          "column" : "id_visit_occurrence"
-        },
-        "rollupInformationMapA" : {
-          "NO_HIERARCHY" : {
-            "table" : {
-              "table" : "procedure_occurrence"
-            },
-            "id" : {
-              "column" : "id"
-            },
-            "count" : {
-              "column" : "t_count_visit_occurrence"
-            },
-            "displayHints" : {
-              "column" : "t_displayhints_visit_occurrence"
-            }
-          }
-        },
-        "rollupInformationMapB" : {
-          "NO_HIERARCHY" : {
-            "table" : {
-              "table" : "visit_occurrence"
-            },
-            "id" : {
-              "column" : "id"
-            },
-            "count" : {
-              "column" : "t_count_procedure_occurrence"
-            },
-            "displayHints" : {
-              "column" : "t_displayhints_procedure_occurrence"
-            }
-          }
-        }
       }
     },
     "auxiliaryDataMappings" : { }
   },
   "criteriaEntity" : "procedure",
   "occurrenceEntity" : "procedure_occurrence",
-<<<<<<< HEAD
-  "visitOccurrenceEntity" : "visit_occurrence",
-=======
   "occurrenceRelatedEntities" : [ "visit_occurrence" ],
->>>>>>> 1ff18e06
   "modifierAttributes" : [ ]
 }