{
  "name": "measurement_person_occurrence",
  "type": "CRITERIA_OCCURRENCE",
  "criteriaEntity": "measurement",
  "occurrenceEntity": "measurement_occurrence",
<<<<<<< HEAD
  "visitOccurrenceEntity": "visit_occurrence",
=======
  "occurrenceRelatedEntities": [ "visit_occurrence" ],
>>>>>>> 1ff18e06
  "modifierAttributes": [ "value_numeric", "value_enum" ],
  "sourceDataMapping": {
    "dataPointer": "omop_dataset",
    "relationshipMappings": {
      "occurrenceToCriteria": {
        "idPairsTable": { "table": "measurement" },
        "idPairsIdA": { "column": "measurement_id" },
        "idPairsIdB":  { "column": "measurement_concept_id" }
      },
      "occurrenceToPrimary": {
        "idPairsTable": { "table": "measurement" },
        "idPairsIdA": { "column": "measurement_id" },
        "idPairsIdB":  { "column": "person_id" }
      },
      "criteriaToPrimary": {
        "idPairsTable": { "table": "measurement" },
        "idPairsIdA": { "column": "measurement_concept_id" },
        "idPairsIdB":  { "column": "person_id" }
      },
<<<<<<< HEAD
      "occurrenceToVisitOccurrence": {
        "idPairsTable": { "table": "condition_occurrence" },
        "idPairsIdA": { "column": "condition_occurrence_id" },
=======
      "occurrenceRelatedEntity0": {
        "idPairsTable": { "table": "measurement" },
        "idPairsIdA": { "column": "measurement_id" },
>>>>>>> 1ff18e06
        "idPairsIdB":  { "column": "visit_occurrence_id" }
      }
    }
  },
  "indexDataMapping": {
    "dataPointer": "index_dataset"
  }
}<|MERGE_RESOLUTION|>--- conflicted
+++ resolved
@@ -3,11 +3,7 @@
   "type": "CRITERIA_OCCURRENCE",
   "criteriaEntity": "measurement",
   "occurrenceEntity": "measurement_occurrence",
-<<<<<<< HEAD
-  "visitOccurrenceEntity": "visit_occurrence",
-=======
   "occurrenceRelatedEntities": [ "visit_occurrence" ],
->>>>>>> 1ff18e06
   "modifierAttributes": [ "value_numeric", "value_enum" ],
   "sourceDataMapping": {
     "dataPointer": "omop_dataset",
@@ -27,15 +23,9 @@
         "idPairsIdA": { "column": "measurement_concept_id" },
         "idPairsIdB":  { "column": "person_id" }
       },
-<<<<<<< HEAD
-      "occurrenceToVisitOccurrence": {
-        "idPairsTable": { "table": "condition_occurrence" },
-        "idPairsIdA": { "column": "condition_occurrence_id" },
-=======
       "occurrenceRelatedEntity0": {
         "idPairsTable": { "table": "measurement" },
         "idPairsIdA": { "column": "measurement_id" },
->>>>>>> 1ff18e06
         "idPairsIdB":  { "column": "visit_occurrence_id" }
       }
     }
