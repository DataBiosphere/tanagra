tanagra:
  underlay:
<<<<<<< HEAD
    underlay-files: [ "broad/aou_synthetic/expanded/aou_synthetic.json", "broad/cms_synpuf/expanded/cms_synpuf.json", "test/plugin/test.json" ]
=======
    files: [ "broad/aou_synthetic/expanded/aou_synthetic.json", "broad/cms_synpuf/expanded/cms_synpuf.json" ]
>>>>>>> 89e9eff7

  feature:
    artifact-storage-enabled: true

  db:
    initialize-on-start: true
    upgrade-on-start: true
    uri: jdbc:postgresql://127.0.0.1:5432/tanagra_db
    username: dbuser
    password: dbpwd

server:
  compression:
    enabled: true
    mime-types: text/css,application/javascript
  port: 8080

spring:
  application.name: tanagra
  web:
    resources:
      cache:
        cachecontrol:
          max-age: 0
          must-revalidate: true
        use-last-modified: false
      static-locations: classpath:/api/<|MERGE_RESOLUTION|>--- conflicted
+++ resolved
@@ -1,10 +1,6 @@
 tanagra:
   underlay:
-<<<<<<< HEAD
-    underlay-files: [ "broad/aou_synthetic/expanded/aou_synthetic.json", "broad/cms_synpuf/expanded/cms_synpuf.json", "test/plugin/test.json" ]
-=======
     files: [ "broad/aou_synthetic/expanded/aou_synthetic.json", "broad/cms_synpuf/expanded/cms_synpuf.json" ]
->>>>>>> 89e9eff7
 
   feature:
     artifact-storage-enabled: true
