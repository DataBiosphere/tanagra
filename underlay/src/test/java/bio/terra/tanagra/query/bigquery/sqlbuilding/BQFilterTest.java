--- conflicted
+++ resolved
@@ -5,10 +5,7 @@
 import bio.terra.tanagra.api.filter.BooleanAndOrFilter;
 import bio.terra.tanagra.api.filter.BooleanNotFilter;
 import bio.terra.tanagra.api.filter.EntityFilter;
-<<<<<<< HEAD
 import bio.terra.tanagra.api.filter.GroupHasItemsFilter;
-=======
->>>>>>> 3aeb05ac
 import bio.terra.tanagra.api.filter.HierarchyHasAncestorFilter;
 import bio.terra.tanagra.api.filter.HierarchyHasParentFilter;
 import bio.terra.tanagra.api.filter.HierarchyIsMemberFilter;
@@ -1389,17 +1386,6 @@
         (CriteriaOccurrence) underlay.getEntityGroup("conditionPerson");
 
     // Only filter on criteria ids.
-<<<<<<< HEAD
-    PrimaryWithCriteriaFilter primaryWithCriteriaFilter =
-        new PrimaryWithCriteriaFilter(
-            underlay,
-            criteriaOccurrence,
-            List.of(Literal.forInt64(201_826L), Literal.forInt64(201_254L)),
-            null,
-            null,
-            null,
-            null);
-=======
     EntityFilter criteriaSubFilter =
         new HierarchyHasAncestorFilter(
             underlay,
@@ -1409,7 +1395,6 @@
     PrimaryWithCriteriaFilter primaryWithCriteriaFilter =
         new PrimaryWithCriteriaFilter(
             underlay, criteriaOccurrence, criteriaSubFilter, null, null, null, null);
->>>>>>> 3aeb05ac
     AttributeField simpleAttribute =
         new AttributeField(
             underlay,
@@ -1449,10 +1434,6 @@
             .getIndexSchema()
             .getEntityMain(criteriaOccurrence.getCriteriaEntity().getName())
             .getTablePointer();
-<<<<<<< HEAD
-    tableNamesToSubstitute.add(primaryEntityTable);
-    tableNamesToSubstitute.add(criteriaEntityTable);
-=======
     BQTable criteriaAncestorDescendantTable =
         underlay
             .getIndexSchema()
@@ -1462,7 +1443,6 @@
     tableNamesToSubstitute.add(primaryEntityTable);
     tableNamesToSubstitute.add(criteriaEntityTable);
     tableNamesToSubstitute.add(criteriaAncestorDescendantTable);
->>>>>>> 3aeb05ac
     assertSqlMatchesWithTableNameOnly(
         "primaryWithCriteriaFilterSingleOccOnlyCriteriaIds",
         listQueryResult.getSql(),
@@ -1470,8 +1450,6 @@
 
     // Filter on criteria ids + attribute subfilters.
     Entity conditionOccurrence = criteriaOccurrence.getOccurrenceEntities().get(0);
-<<<<<<< HEAD
-=======
     criteriaSubFilter =
         new AttributeFilter(
             underlay,
@@ -1479,7 +1457,6 @@
             criteriaOccurrence.getCriteriaEntity().getIdAttribute(),
             BinaryOperator.EQUALS,
             Literal.forInt64(201_826L));
->>>>>>> 3aeb05ac
     AttributeFilter ageAtOccurrenceFilter =
         new AttributeFilter(
             underlay,
@@ -1491,11 +1468,7 @@
         new PrimaryWithCriteriaFilter(
             underlay,
             criteriaOccurrence,
-<<<<<<< HEAD
-            List.of(Literal.forInt64(201_826L)),
-=======
             criteriaSubFilter,
->>>>>>> 3aeb05ac
             Map.of(conditionOccurrence, List.of(ageAtOccurrenceFilter)),
             null,
             null,
@@ -1524,17 +1497,6 @@
         (CriteriaOccurrence) underlay.getEntityGroup("icd9cmPerson");
 
     // Only filter on criteria ids.
-<<<<<<< HEAD
-    PrimaryWithCriteriaFilter primaryWithCriteriaFilter =
-        new PrimaryWithCriteriaFilter(
-            underlay,
-            criteriaOccurrence,
-            List.of(Literal.forInt64(44_833_365L), Literal.forInt64(44_832_370L)),
-            null,
-            null,
-            null,
-            null);
-=======
     EntityFilter criteriaSubFilter =
         new AttributeFilter(
             underlay,
@@ -1545,7 +1507,6 @@
     PrimaryWithCriteriaFilter primaryWithCriteriaFilter =
         new PrimaryWithCriteriaFilter(
             underlay, criteriaOccurrence, criteriaSubFilter, null, null, null, null);
->>>>>>> 3aeb05ac
     AttributeField simpleAttribute =
         new AttributeField(
             underlay,
@@ -1585,10 +1546,6 @@
             .getIndexSchema()
             .getEntityMain(criteriaOccurrence.getCriteriaEntity().getName())
             .getTablePointer();
-<<<<<<< HEAD
-    tableNamesToSubstitute.add(primaryEntityTable);
-    tableNamesToSubstitute.add(criteriaEntityTable);
-=======
     BQTable criteriaAncestorDescendantTable =
         underlay
             .getIndexSchema()
@@ -1598,7 +1555,6 @@
     tableNamesToSubstitute.add(primaryEntityTable);
     tableNamesToSubstitute.add(criteriaEntityTable);
     tableNamesToSubstitute.add(criteriaAncestorDescendantTable);
->>>>>>> 3aeb05ac
     assertSqlMatchesWithTableNameOnly(
         "primaryWithCriteriaFilterMultipleOccOnlyCriteriaIds",
         listQueryResult.getSql(),
@@ -1618,24 +1574,17 @@
                       List.of(Literal.forInt64(45L), Literal.forInt64(65L)));
               subFiltersPerOccurrenceEntity.put(occurrenceEntity, List.of(ageAtOccurrenceFilter));
             });
-<<<<<<< HEAD
-=======
     criteriaSubFilter =
         new HierarchyHasAncestorFilter(
             underlay,
             criteriaOccurrence.getCriteriaEntity(),
             criteriaOccurrence.getCriteriaEntity().getHierarchy(Hierarchy.DEFAULT_NAME),
             Literal.forInt64(44_833_365L));
->>>>>>> 3aeb05ac
     primaryWithCriteriaFilter =
         new PrimaryWithCriteriaFilter(
             underlay,
             criteriaOccurrence,
-<<<<<<< HEAD
-            List.of(Literal.forInt64(44_833_365L)),
-=======
             criteriaSubFilter,
->>>>>>> 3aeb05ac
             subFiltersPerOccurrenceEntity,
             null,
             null,
@@ -1664,8 +1613,6 @@
         (CriteriaOccurrence) underlay.getEntityGroup("conditionPerson");
 
     // Only filter on criteria ids, no group by attributes.
-<<<<<<< HEAD
-=======
     EntityFilter criteriaSubFilter =
         new AttributeFilter(
             underlay,
@@ -1673,16 +1620,11 @@
             criteriaOccurrence.getCriteriaEntity().getIdAttribute(),
             NaryOperator.IN,
             List.of(Literal.forInt64(201_826L), Literal.forInt64(201_254L)));
->>>>>>> 3aeb05ac
     PrimaryWithCriteriaFilter primaryWithCriteriaFilter =
         new PrimaryWithCriteriaFilter(
             underlay,
             criteriaOccurrence,
-<<<<<<< HEAD
-            List.of(Literal.forInt64(201_826L), Literal.forInt64(201_254L)),
-=======
             criteriaSubFilter,
->>>>>>> 3aeb05ac
             null,
             null,
             BinaryOperator.GREATER_THAN,
@@ -1726,10 +1668,6 @@
             .getIndexSchema()
             .getEntityMain(criteriaOccurrence.getCriteriaEntity().getName())
             .getTablePointer();
-<<<<<<< HEAD
-    tableNamesToSubstitute.add(primaryEntityTable);
-    tableNamesToSubstitute.add(criteriaEntityTable);
-=======
     BQTable criteriaAncestorDescendantTable =
         underlay
             .getIndexSchema()
@@ -1739,22 +1677,18 @@
     tableNamesToSubstitute.add(primaryEntityTable);
     tableNamesToSubstitute.add(criteriaEntityTable);
     tableNamesToSubstitute.add(criteriaAncestorDescendantTable);
->>>>>>> 3aeb05ac
     assertSqlMatchesWithTableNameOnly(
         "primaryWithCriteriaFilterGroupBySingleOccOnlyCriteriaIds",
         listQueryResult.getSql(),
         tableNamesToSubstitute.toArray(new BQTable[0]));
 
     // Filter on criteria ids + attribute subfilters, with group by attributes.
-<<<<<<< HEAD
-=======
     criteriaSubFilter =
         new HierarchyHasAncestorFilter(
             underlay,
             criteriaOccurrence.getCriteriaEntity(),
             criteriaOccurrence.getCriteriaEntity().getHierarchy(Hierarchy.DEFAULT_NAME),
             Literal.forInt64(201_826L));
->>>>>>> 3aeb05ac
     Entity conditionOccurrence = criteriaOccurrence.getOccurrenceEntities().get(0);
     AttributeFilter ageAtOccurrenceFilter =
         new AttributeFilter(
@@ -1767,11 +1701,7 @@
         new PrimaryWithCriteriaFilter(
             underlay,
             criteriaOccurrence,
-<<<<<<< HEAD
-            List.of(Literal.forInt64(201_826L)),
-=======
             criteriaSubFilter,
->>>>>>> 3aeb05ac
             Map.of(conditionOccurrence, List.of(ageAtOccurrenceFilter)),
             Map.of(conditionOccurrence, List.of(conditionOccurrence.getAttribute("start_date"))),
             BinaryOperator.EQUALS,
@@ -1800,15 +1730,12 @@
         (CriteriaOccurrence) underlay.getEntityGroup("icd9cmPerson");
 
     // Only filter on criteria ids, with group by attributes.
-<<<<<<< HEAD
-=======
     EntityFilter criteriaSubFilter =
         new HierarchyHasAncestorFilter(
             underlay,
             criteriaOccurrence.getCriteriaEntity(),
             criteriaOccurrence.getCriteriaEntity().getHierarchy(Hierarchy.DEFAULT_NAME),
             List.of(Literal.forInt64(44_833_365L), Literal.forInt64(44_832_370L)));
->>>>>>> 3aeb05ac
     Entity conditionOccurrence = underlay.getEntity("conditionOccurrence");
     Entity observationOccurrence = underlay.getEntity("observationOccurrence");
     Entity procedureOccurrence = underlay.getEntity("procedureOccurrence");
@@ -1830,11 +1757,7 @@
         new PrimaryWithCriteriaFilter(
             underlay,
             criteriaOccurrence,
-<<<<<<< HEAD
-            List.of(Literal.forInt64(44_833_365L), Literal.forInt64(44_832_370L)),
-=======
             criteriaSubFilter,
->>>>>>> 3aeb05ac
             null,
             groupByAttributesPerOccurrenceEntity,
             BinaryOperator.GREATER_THAN_OR_EQUAL,
@@ -1878,10 +1801,6 @@
             .getIndexSchema()
             .getEntityMain(criteriaOccurrence.getCriteriaEntity().getName())
             .getTablePointer();
-<<<<<<< HEAD
-    tableNamesToSubstitute.add(primaryEntityTable);
-    tableNamesToSubstitute.add(criteriaEntityTable);
-=======
     BQTable criteriaAncestorDescendantTable =
         underlay
             .getIndexSchema()
@@ -1891,15 +1810,12 @@
     tableNamesToSubstitute.add(primaryEntityTable);
     tableNamesToSubstitute.add(criteriaEntityTable);
     tableNamesToSubstitute.add(criteriaAncestorDescendantTable);
->>>>>>> 3aeb05ac
     assertSqlMatchesWithTableNameOnly(
         "primaryWithCriteriaFilterGroupByMultipleOccOnlyCriteriaIds",
         listQueryResult.getSql(),
         tableNamesToSubstitute.toArray(new BQTable[0]));
 
     // Filter on criteria ids + attribute subfilters, no group by attributes.
-<<<<<<< HEAD
-=======
     criteriaSubFilter =
         new AttributeFilter(
             underlay,
@@ -1907,7 +1823,6 @@
             criteriaOccurrence.getCriteriaEntity().getIdAttribute(),
             BinaryOperator.EQUALS,
             Literal.forInt64(44_833_365L));
->>>>>>> 3aeb05ac
     Map<Entity, List<EntityFilter>> subFiltersPerOccurrenceEntity = new HashMap<>();
     criteriaOccurrence.getOccurrenceEntities().stream()
         .forEach(
@@ -1925,11 +1840,7 @@
         new PrimaryWithCriteriaFilter(
             underlay,
             criteriaOccurrence,
-<<<<<<< HEAD
-            List.of(Literal.forInt64(44_833_365L)),
-=======
             criteriaSubFilter,
->>>>>>> 3aeb05ac
             subFiltersPerOccurrenceEntity,
             null,
             BinaryOperator.LESS_THAN,
@@ -1959,17 +1870,6 @@
     Entity conditionOccurrence = criteriaOccurrence.getOccurrenceEntities().get(0);
 
     // With sub-filter.
-<<<<<<< HEAD
-    PrimaryWithCriteriaFilter primaryWithCriteriaFilter =
-        new PrimaryWithCriteriaFilter(
-            underlay,
-            criteriaOccurrence,
-            List.of(Literal.forInt64(201_826L), Literal.forInt64(201_254L)),
-            null,
-            null,
-            null,
-            null);
-=======
     EntityFilter criteriaSubFilter =
         new HierarchyHasAncestorFilter(
             underlay,
@@ -1979,7 +1879,6 @@
     PrimaryWithCriteriaFilter primaryWithCriteriaFilter =
         new PrimaryWithCriteriaFilter(
             underlay, criteriaOccurrence, criteriaSubFilter, null, null, null, null);
->>>>>>> 3aeb05ac
     AttributeFilter attributeFilter =
         new AttributeFilter(
             underlay,
@@ -2029,10 +1928,6 @@
             .getIndexSchema()
             .getEntityMain(criteriaOccurrence.getCriteriaEntity().getName())
             .getTablePointer();
-<<<<<<< HEAD
-    tableNamesToSubstitute.add(primaryEntityTable);
-    tableNamesToSubstitute.add(criteriaEntityTable);
-=======
     BQTable criteriaAncestorDescendantTable =
         underlay
             .getIndexSchema()
@@ -2042,7 +1937,6 @@
     tableNamesToSubstitute.add(primaryEntityTable);
     tableNamesToSubstitute.add(criteriaEntityTable);
     tableNamesToSubstitute.add(criteriaAncestorDescendantTable);
->>>>>>> 3aeb05ac
     assertSqlMatchesWithTableNameOnly(
         "occurrenceForPrimaryFilterWithSubFilter",
         listQueryResult.getSql(),
@@ -2074,11 +1968,6 @@
     GroupItems groupItems = (GroupItems) underlay.getEntityGroup("brandIngredient");
 
     // No group by.
-<<<<<<< HEAD
-    ItemInGroupFilter itemInGroupFilter =
-        new ItemInGroupFilter(
-            underlay, groupItems, Literal.forInt64(19_042_336L), null, null, null);
-=======
     EntityFilter groupSubFilter =
         new AttributeFilter(
             underlay,
@@ -2088,7 +1977,6 @@
             Literal.forInt64(19_042_336L));
     ItemInGroupFilter itemInGroupFilter =
         new ItemInGroupFilter(underlay, groupItems, groupSubFilter, null, null, null);
->>>>>>> 3aeb05ac
     AttributeField simpleAttribute =
         new AttributeField(
             underlay,
@@ -2133,16 +2021,7 @@
     // With group by, no attribute.
     itemInGroupFilter =
         new ItemInGroupFilter(
-<<<<<<< HEAD
-            underlay,
-            groupItems,
-            Literal.forInt64(19_042_336L),
-            null,
-            BinaryOperator.GREATER_THAN,
-            2);
-=======
             underlay, groupItems, groupSubFilter, null, BinaryOperator.GREATER_THAN, 2);
->>>>>>> 3aeb05ac
     listQueryResult =
         bqQueryRunner.run(
             new ListQueryRequest(
@@ -2167,11 +2046,7 @@
         new ItemInGroupFilter(
             underlay,
             groupItems,
-<<<<<<< HEAD
-            Literal.forInt64(19_042_336L),
-=======
             groupSubFilter,
->>>>>>> 3aeb05ac
             groupItems.getItemsEntity().getAttribute("vocabulary"),
             BinaryOperator.GREATER_THAN,
             2);
@@ -2194,7 +2069,6 @@
         itemsEntityTable,
         idPairsTable);
   }
-<<<<<<< HEAD
 
   @Test
   void groupHasItemsFilter() throws IOException {
@@ -2295,6 +2169,4 @@
     assertSqlMatchesWithTableNameOnly(
         "groupHasItemsFKItemsTable", sqlQueryRequest.getSql(), groupEntityTable, itemsEntityTable);
   }
-=======
->>>>>>> 3aeb05ac
 }