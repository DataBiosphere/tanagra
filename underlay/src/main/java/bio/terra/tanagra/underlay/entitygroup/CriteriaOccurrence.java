--- conflicted
+++ resolved
@@ -22,15 +22,10 @@
   private static final String OCCURRENCE_TO_CRITERIA_RELATIONSHIP_NAME = "occurrenceToCriteria";
   private static final String OCCURRENCE_TO_PRIMARY_RELATIONSHIP_NAME = "occurrenceToPrimary";
   private static final String CRITERIA_TO_PRIMARY_RELATIONSHIP_NAME = "criteriaToPrimary";
-<<<<<<< HEAD
-  private static final String OCCURRENCE_TO_VISIT_OCCURRENCE_RELATIONSHIP_NAME =
-      "occurrenceToVisitOccurrence";
-=======
   // There can be more than one occurrence related entity: occurrenceRelatedEntity0,
   // occurrenceRelatedEntity1, etc
   private static final String OCCURRENCE_RELATED_ENTITY_RELATIONSHIP_NAME_STARTS_WITH =
       "occurrenceRelatedEntity";
->>>>>>> 1ff18e06
   public static final String AGE_AT_OCCURRENCE_ATTRIBUTE_NAME = "age_at_occurrence";
 
   public static final String MODIFIER_AUX_DATA_ID_COL = "entity_id";
@@ -56,12 +51,8 @@
   private final Entity criteriaEntity;
   private final Entity occurrenceEntity;
   private final Entity primaryEntity;
-<<<<<<< HEAD
-  private final Entity visitOccurrenceEntity;
-=======
   // Entities related to occurrenceEntity
   private final List<Entity> occurrenceRelatedEntities;
->>>>>>> 1ff18e06
   private final List<Attribute> modifierAttributes;
   private final AuxiliaryData modifierAuxiliaryData;
 
@@ -70,11 +61,7 @@
     this.criteriaEntity = builder.criteriaEntity;
     this.occurrenceEntity = builder.occurrenceEntity;
     this.primaryEntity = builder.primaryEntity;
-<<<<<<< HEAD
-    this.visitOccurrenceEntity = builder.visitOccurrenceEntity;
-=======
     this.occurrenceRelatedEntities = builder.occurrenceRelatedEntities;
->>>>>>> 1ff18e06
     this.modifierAttributes = builder.modifierAttributes;
     boolean hasModifierAttributes =
         builder.modifierAttributes != null && !builder.modifierAttributes.isEmpty();
@@ -91,16 +78,12 @@
     Entity criteriaEntity = entities.get(serialized.getCriteriaEntity());
     Entity occurrenceEntity = entities.get(serialized.getOccurrenceEntity());
     Entity primaryEntity = entities.get(primaryEntityName);
-<<<<<<< HEAD
-    Entity visitOccurrenceEntity = entities.get(serialized.getVisitOccurrenceEntity());
-=======
     List<Entity> occurrenceRelatedEntities =
         serialized.getOccurrenceRelatedEntities() != null
             ? serialized.getOccurrenceRelatedEntities().stream()
                 .map(e -> entities.get(e))
                 .collect(Collectors.toList())
             : List.of();
->>>>>>> 1ff18e06
 
     // Modifier attributes.
     List<Attribute> modifierAttributes =
@@ -132,15 +115,6 @@
                     criteriaEntity,
                     primaryEntity,
                     buildRelationshipFieldList(criteriaEntity))));
-<<<<<<< HEAD
-    if (visitOccurrenceEntity != null) {
-      relationships.put(
-          OCCURRENCE_TO_VISIT_OCCURRENCE_RELATIONSHIP_NAME,
-          new Relationship(
-              OCCURRENCE_TO_VISIT_OCCURRENCE_RELATIONSHIP_NAME,
-              occurrenceEntity,
-              visitOccurrenceEntity,
-=======
     for (int i = 0; i < occurrenceRelatedEntities.size(); i++) {
       String relationshipName = OCCURRENCE_RELATED_ENTITY_RELATIONSHIP_NAME_STARTS_WITH + i;
       relationships.put(
@@ -149,7 +123,6 @@
               relationshipName,
               occurrenceEntity,
               occurrenceRelatedEntities.get(i),
->>>>>>> 1ff18e06
               buildRelationshipFieldList(criteriaEntity)));
     }
 
@@ -172,11 +145,7 @@
             .criteriaEntity(criteriaEntity)
             .occurrenceEntity(occurrenceEntity)
             .primaryEntity(primaryEntity)
-<<<<<<< HEAD
-            .visitOccurrenceEntity(visitOccurrenceEntity)
-=======
             .occurrenceRelatedEntities(occurrenceRelatedEntities)
->>>>>>> 1ff18e06
             .modifierAttributes(modifierAttributes)
             .build();
 
@@ -231,13 +200,8 @@
     return occurrenceEntity;
   }
 
-<<<<<<< HEAD
-  public Entity getVisitOccurrenceEntity() {
-    return visitOccurrenceEntity;
-=======
   public List<Entity> getOccurrenceRelatedEntities() {
     return occurrenceRelatedEntities;
->>>>>>> 1ff18e06
   }
 
   public List<Attribute> getModifierAttributes() {
@@ -274,11 +238,7 @@
     private Entity criteriaEntity;
     private Entity occurrenceEntity;
     private Entity primaryEntity;
-<<<<<<< HEAD
-    private Entity visitOccurrenceEntity;
-=======
     private List<Entity> occurrenceRelatedEntities;
->>>>>>> 1ff18e06
     private List<Attribute> modifierAttributes;
 
     public Builder criteriaEntity(Entity criteriaEntity) {
@@ -296,13 +256,8 @@
       return this;
     }
 
-<<<<<<< HEAD
-    public Builder visitOccurrenceEntity(Entity visitOccurrenceEntity) {
-      this.visitOccurrenceEntity = visitOccurrenceEntity;
-=======
     public Builder occurrenceRelatedEntities(List<Entity> occurrenceRelatedEntities) {
       this.occurrenceRelatedEntities = occurrenceRelatedEntities;
->>>>>>> 1ff18e06
       return this;
     }
 
