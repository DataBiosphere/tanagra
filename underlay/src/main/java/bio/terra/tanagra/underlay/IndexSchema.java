--- conflicted
+++ resolved
@@ -210,12 +210,7 @@
             entityGroupsWithCount.add(szCriteriaOccurrence.name);
           }
         });
-<<<<<<< HEAD
     ITEntityMain entityMain =
-=======
-    entityMainTables.put(
-        szEntity.name,
->>>>>>> 7ce376ab
         new ITEntityMain(
             nameHelper,
             szBigQueryIndexData,
@@ -224,7 +219,7 @@
             szEntity.hierarchies,
             szEntity.textSearch != null,
             entityGroupsWithCount);
-    entityMainTables.add(entityMain);
+    entityMainTables.put(szEntity.name, entityMain);
 
     // EntityLevelDisplayHints table.
     entityLevelDisplayHintTables.put(
