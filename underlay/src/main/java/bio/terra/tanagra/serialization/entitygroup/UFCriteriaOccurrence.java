package bio.terra.tanagra.serialization.entitygroup;

import bio.terra.tanagra.serialization.UFEntityGroup;
import bio.terra.tanagra.underlay.Attribute;
import bio.terra.tanagra.underlay.DataPointer;
import bio.terra.tanagra.underlay.Entity;
import bio.terra.tanagra.underlay.entitygroup.CriteriaOccurrence;
import com.fasterxml.jackson.databind.annotation.JsonDeserialize;
import com.fasterxml.jackson.databind.annotation.JsonPOJOBuilder;
import java.util.List;
import java.util.Map;
import java.util.stream.Collectors;

/**
 * External representation of a criteria occurrence entity group.
 *
 * <p>This is a POJO class intended for serialization. This JSON format is user-facing.
 */
@JsonDeserialize(builder = UFCriteriaOccurrence.Builder.class)
public class UFCriteriaOccurrence extends UFEntityGroup {
  private final String criteriaEntity;
  private final String occurrenceEntity;
<<<<<<< HEAD
  private final String visitOccurrenceEntity;
=======
  private final List<String> occurrenceRelatedEntities;
>>>>>>> 1ff18e06
  private final List<String> modifierAttributes;

  public UFCriteriaOccurrence(CriteriaOccurrence criteriaOccurrence) {
    super(criteriaOccurrence);
    this.criteriaEntity = criteriaOccurrence.getCriteriaEntity().getName();
    this.occurrenceEntity = criteriaOccurrence.getOccurrenceEntity().getName();
<<<<<<< HEAD
    this.visitOccurrenceEntity = criteriaOccurrence.getVisitOccurrenceEntity().getName();
=======
    this.occurrenceRelatedEntities =
        criteriaOccurrence.getOccurrenceRelatedEntities().stream()
            .map(Entity::getName)
            .collect(Collectors.toList());
>>>>>>> 1ff18e06
    this.modifierAttributes =
        criteriaOccurrence.getModifierAttributes().stream()
            .map(Attribute::getName)
            .collect(Collectors.toList());
  }

  private UFCriteriaOccurrence(Builder builder) {
    super(builder);
    this.criteriaEntity = builder.criteriaEntity;
    this.occurrenceEntity = builder.occurrenceEntity;
<<<<<<< HEAD
    this.visitOccurrenceEntity = builder.visitOccurrenceEntity;
=======
    this.occurrenceRelatedEntities = builder.occurrenceRelatedEntities;
>>>>>>> 1ff18e06
    this.modifierAttributes = builder.modifierAttributes;
  }

  @JsonPOJOBuilder(buildMethodName = "build", withPrefix = "")
  public static class Builder extends UFEntityGroup.Builder {
    private String criteriaEntity;
    private String occurrenceEntity;
<<<<<<< HEAD
    private String visitOccurrenceEntity;
=======
    private List<String> occurrenceRelatedEntities;
>>>>>>> 1ff18e06
    private List<String> modifierAttributes;

    public Builder criteriaEntity(String criteriaEntity) {
      this.criteriaEntity = criteriaEntity;
      return this;
    }

    public Builder occurrenceEntity(String occurrenceEntity) {
      this.occurrenceEntity = occurrenceEntity;
      return this;
    }

<<<<<<< HEAD
    public Builder visitOccurrenceEntity(String visitOccurrenceEntity) {
      this.visitOccurrenceEntity = visitOccurrenceEntity;
=======
    public Builder occurrenceRelatedEntities(List<String> occurrenceRelatedEntities) {
      this.occurrenceRelatedEntities = occurrenceRelatedEntities;
>>>>>>> 1ff18e06
      return this;
    }

    public Builder modifierAttributes(List<String> modifierAttributes) {
      this.modifierAttributes = modifierAttributes;
      return this;
    }

    /** Call the private constructor. */
    @Override
    public UFCriteriaOccurrence build() {
      return new UFCriteriaOccurrence(this);
    }
  }

  @Override
  public CriteriaOccurrence deserializeToInternal(
      Map<String, DataPointer> dataPointers,
      Map<String, Entity> entities,
      String primaryEntityName) {
    return CriteriaOccurrence.fromSerialized(this, dataPointers, entities, primaryEntityName);
  }

  public String getCriteriaEntity() {
    return criteriaEntity;
  }

  public String getOccurrenceEntity() {
    return occurrenceEntity;
  }

<<<<<<< HEAD
  public String getVisitOccurrenceEntity() {
    return visitOccurrenceEntity;
=======
  public List<String> getOccurrenceRelatedEntities() {
    return occurrenceRelatedEntities;
>>>>>>> 1ff18e06
  }

  public List<String> getModifierAttributes() {
    return modifierAttributes;
  }
}<|MERGE_RESOLUTION|>--- conflicted
+++ resolved
@@ -20,25 +20,17 @@
 public class UFCriteriaOccurrence extends UFEntityGroup {
   private final String criteriaEntity;
   private final String occurrenceEntity;
-<<<<<<< HEAD
-  private final String visitOccurrenceEntity;
-=======
   private final List<String> occurrenceRelatedEntities;
->>>>>>> 1ff18e06
   private final List<String> modifierAttributes;
 
   public UFCriteriaOccurrence(CriteriaOccurrence criteriaOccurrence) {
     super(criteriaOccurrence);
     this.criteriaEntity = criteriaOccurrence.getCriteriaEntity().getName();
     this.occurrenceEntity = criteriaOccurrence.getOccurrenceEntity().getName();
-<<<<<<< HEAD
-    this.visitOccurrenceEntity = criteriaOccurrence.getVisitOccurrenceEntity().getName();
-=======
     this.occurrenceRelatedEntities =
         criteriaOccurrence.getOccurrenceRelatedEntities().stream()
             .map(Entity::getName)
             .collect(Collectors.toList());
->>>>>>> 1ff18e06
     this.modifierAttributes =
         criteriaOccurrence.getModifierAttributes().stream()
             .map(Attribute::getName)
@@ -49,11 +41,7 @@
     super(builder);
     this.criteriaEntity = builder.criteriaEntity;
     this.occurrenceEntity = builder.occurrenceEntity;
-<<<<<<< HEAD
-    this.visitOccurrenceEntity = builder.visitOccurrenceEntity;
-=======
     this.occurrenceRelatedEntities = builder.occurrenceRelatedEntities;
->>>>>>> 1ff18e06
     this.modifierAttributes = builder.modifierAttributes;
   }
 
@@ -61,11 +49,7 @@
   public static class Builder extends UFEntityGroup.Builder {
     private String criteriaEntity;
     private String occurrenceEntity;
-<<<<<<< HEAD
-    private String visitOccurrenceEntity;
-=======
     private List<String> occurrenceRelatedEntities;
->>>>>>> 1ff18e06
     private List<String> modifierAttributes;
 
     public Builder criteriaEntity(String criteriaEntity) {
@@ -78,13 +62,8 @@
       return this;
     }
 
-<<<<<<< HEAD
-    public Builder visitOccurrenceEntity(String visitOccurrenceEntity) {
-      this.visitOccurrenceEntity = visitOccurrenceEntity;
-=======
     public Builder occurrenceRelatedEntities(List<String> occurrenceRelatedEntities) {
       this.occurrenceRelatedEntities = occurrenceRelatedEntities;
->>>>>>> 1ff18e06
       return this;
     }
 
@@ -116,13 +95,8 @@
     return occurrenceEntity;
   }
 
-<<<<<<< HEAD
-  public String getVisitOccurrenceEntity() {
-    return visitOccurrenceEntity;
-=======
   public List<String> getOccurrenceRelatedEntities() {
     return occurrenceRelatedEntities;
->>>>>>> 1ff18e06
   }
 
   public List<String> getModifierAttributes() {
