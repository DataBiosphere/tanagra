package bio.terra.tanagra.indexing;

import bio.terra.tanagra.underlay.Entity;
import bio.terra.tanagra.underlay.EntityGroup;
import bio.terra.tanagra.utils.FileUtils;
import java.nio.file.Path;

public final class Main {
  private Main() {}

  /**
   * Main entrypoint for running indexing.
   *
   * <p>- Expand the user-specified underlay config:
   *
   * <p>./gradlew api:index -Dexec.args="EXPAND_CONFIG underlay.json output_dir"
   *
   * <p>- Kick off the indexing jobs for a single entity:
   *
   * <p>[dry run] ./gradlew api:index -Dexec.args="INDEX_ENTITY output_dir/underlay.json person
   * DRY_RUN"
   *
   * <p>[actual run] ./gradlew api:index -Dexec.args="INDEX_ENTITY output_dir/underlay.json person"
   */
  public static void main(String... args) throws Exception {
    // TODO: Consider using the picocli library for command parsing and packaging this as an actual
    // CLI.
    String cmd = args[0];
    String underlayFilePath = args[1];

    // TODO: Use singleton FileIO instance instead of setting a bunch of separate static properties.
    FileIO.setToReadDiskFiles(); // This is the default, included here for clarity.
    FileIO.setInputParentDir(Path.of(underlayFilePath).toAbsolutePath().getParent());
    Indexer indexer =
        Indexer.deserializeUnderlay(Path.of(underlayFilePath).getFileName().toString());

    if ("EXPAND_CONFIG".equals(cmd)) {
      String outputDirPath = args[2];

      FileIO.setOutputParentDir(Path.of(outputDirPath));
      FileUtils.createDirectoryIfNonexistent(FileIO.getOutputParentDir());

      indexer.scanSourceData();

      indexer.serializeUnderlay();
      indexer.writeSerializedUnderlay();
    } else if ("INDEX_ENTITY".equals(cmd)) {
      String name = args[2];

      Entity entity = indexer.getUnderlay().getEntity(name);
<<<<<<< HEAD
      entity.getIndexingJobs().forEach(ij -> ij.runIfPending("DRY_RUN".equals(dryRun)));
    } else if ("INDEX_ENTITY_GROUP".equals(cmd)) {
      String name = args[2];
      String dryRun = args.length > 3 ? args[3] : "";

      EntityGroup entityGroup = indexer.getUnderlay().getEntityGroup(name);
      entityGroup.getIndexingJobs().forEach(ij -> ij.runIfPending("DRY_RUN".equals(dryRun)));
=======
      entity.getIndexingJobs().forEach(ij -> ij.runIfPending(isDryRun(3, args)));
    } else if ("INDEX_ENTITY_GROUP".equals(cmd)) {
      String name = args[2];

      EntityGroup entityGroup = indexer.getUnderlay().getEntityGroup(name);
      entityGroup.getIndexingJobs().forEach(ij -> ij.runIfPending(isDryRun(3, args)));
>>>>>>> a655b636
    } else {
      throw new IllegalArgumentException("Unknown command: " + cmd);
    }
  }

  private static boolean isDryRun(int index, String... args) {
    return args.length > index && "DRY_RUN".equals(args[index]);
  }
}<|MERGE_RESOLUTION|>--- conflicted
+++ resolved
@@ -48,22 +48,12 @@
       String name = args[2];
 
       Entity entity = indexer.getUnderlay().getEntity(name);
-<<<<<<< HEAD
-      entity.getIndexingJobs().forEach(ij -> ij.runIfPending("DRY_RUN".equals(dryRun)));
-    } else if ("INDEX_ENTITY_GROUP".equals(cmd)) {
-      String name = args[2];
-      String dryRun = args.length > 3 ? args[3] : "";
-
-      EntityGroup entityGroup = indexer.getUnderlay().getEntityGroup(name);
-      entityGroup.getIndexingJobs().forEach(ij -> ij.runIfPending("DRY_RUN".equals(dryRun)));
-=======
       entity.getIndexingJobs().forEach(ij -> ij.runIfPending(isDryRun(3, args)));
     } else if ("INDEX_ENTITY_GROUP".equals(cmd)) {
       String name = args[2];
 
       EntityGroup entityGroup = indexer.getUnderlay().getEntityGroup(name);
       entityGroup.getIndexingJobs().forEach(ij -> ij.runIfPending(isDryRun(3, args)));
->>>>>>> a655b636
     } else {
       throw new IllegalArgumentException("Unknown command: " + cmd);
     }
