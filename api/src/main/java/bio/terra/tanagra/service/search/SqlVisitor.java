--- conflicted
+++ resolved
@@ -63,8 +63,7 @@
             .put("table", underlayResolver.resolveTable(query.primaryEntity()))
             .put("filter", filterSql.orElse("TRUE"))
             .build();
-<<<<<<< HEAD
-=======
+
     String sql = StringSubstitutor.replace(template, params);
 
     if (query.groupBy() != null && !query.groupBy().isEmpty()) {
@@ -81,35 +80,13 @@
               .build();
       sql = StringSubstitutor.replace(groupByTemplate, orderByParams);
     }
->>>>>>> e0ba3264
-
-    String sqlQuery = StringSubstitutor.replace(template, params);
+
     if (query.orderBy() != null) {
       String orderByExpression = query.orderBy().accept(new SelectionVisitor(searchContext));
 
-      String orderByTemplate = "${sqlQuery} ORDER BY ${orderBy} ${orderByDirection}";
+      String orderByTemplate = "${sqlWithoutOrderBy} ORDER BY ${orderBy} ${orderByDirection}";
       Map<String, String> orderByParams =
           ImmutableMap.<String, String>builder()
-<<<<<<< HEAD
-              .put("sqlQuery", sqlQuery)
-              .put("orderBy", orderByExpression)
-              .put("orderByDirection", query.orderByDirection().name())
-              .build();
-      sqlQuery = StringSubstitutor.replace(orderByTemplate, orderByParams);
-    }
-
-    if (query.limit() != null) {
-      String limitTemplate = "${sqlQuery} LIMIT ${limit}";
-      Map<String, String> limitParams =
-          ImmutableMap.<String, String>builder()
-              .put("sqlQuery", sqlQuery)
-              .put("limit", query.limit().toString())
-              .build();
-      sqlQuery = StringSubstitutor.replace(limitTemplate, limitParams);
-    }
-
-    return sqlQuery;
-=======
               .put("sqlWithoutOrderBy", sql)
               .put("orderBy", orderByExpression)
               .put("orderByDirection", query.orderByDirection().name())
@@ -117,8 +94,17 @@
       sql = StringSubstitutor.replace(orderByTemplate, orderByParams);
     }
 
+    if (query.limit() != null) {
+      String limitTemplate = "${sqlWithoutLimit} LIMIT ${limit}";
+      Map<String, String> limitParams =
+          ImmutableMap.<String, String>builder()
+              .put("sqlWithoutLimit", sql)
+              .put("limit", query.limit().toString())
+              .build();
+      sql = StringSubstitutor.replace(limitTemplate, limitParams);
+    }
+
     return sql;
->>>>>>> e0ba3264
   }
 
   /** A {@link Selection.Visitor} for creating SQL for selections. */
