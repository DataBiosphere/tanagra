package bio.terra.tanagra.service.query.api;

import bio.terra.common.exception.BadRequestException;
import bio.terra.tanagra.generated.model.ApiArrayFilter;
import bio.terra.tanagra.generated.model.ApiArrayFilterOperator;
import bio.terra.tanagra.generated.model.ApiBinaryFilter;
import bio.terra.tanagra.generated.model.ApiBinaryFilterOperator;
import bio.terra.tanagra.generated.model.ApiFilter;
import bio.terra.tanagra.generated.model.ApiRelationshipFilter;
import bio.terra.tanagra.service.search.Attribute;
import bio.terra.tanagra.service.search.Entity;
import bio.terra.tanagra.service.search.EntityVariable;
import bio.terra.tanagra.service.search.Expression.AttributeExpression;
import bio.terra.tanagra.service.search.Expression.Literal;
import bio.terra.tanagra.service.search.Filter;
import bio.terra.tanagra.service.underlay.Underlay;
import com.google.common.annotations.VisibleForTesting;
import com.google.common.collect.ImmutableList;
import java.util.Objects;
import java.util.Optional;
import javax.annotation.Nullable;

/** Converts API filters to Tanagra search {@link bio.terra.tanagra.service.search.Filter}s. */
class FilterConverter {
  private final Underlay underlay;
  private final ExpressionConverter expressionConverter;

  FilterConverter(Underlay underlay) {
    this.underlay = underlay;
    this.expressionConverter = new ExpressionConverter(underlay);
  }

  /**
   * Converts an {@link ApiFilter} to a {@link Filter}.
   *
   * <p>If the ApiFilter is null, returns a filter that allows everything.
   */
  public Filter convert(@Nullable ApiFilter apiFilter, VariableScope scope) {
    if (apiFilter == null) {
      return Filter.NullFilter.INSTANCE;
    }
    if (!ConversionUtils.exactlyOneNonNull(
        apiFilter.getArrayFilter(),
        apiFilter.getBinaryFilter(),
        apiFilter.getRelationshipFilter())) {
      throw new BadRequestException(
          String.format("Filter must have exactly one non-null field.%n%s", apiFilter.toString()));
    }
    if (apiFilter.getArrayFilter() != null) {
      return convert(apiFilter.getArrayFilter(), scope);
    } else if (apiFilter.getBinaryFilter() != null) {
      return convert(apiFilter.getBinaryFilter(), scope);
    } else if (apiFilter.getRelationshipFilter() != null) {
      return convert(apiFilter.getRelationshipFilter(), scope);
    }
    throw new BadRequestException("Unknown Filter type: " + apiFilter.toString());
  }

  @VisibleForTesting
  Filter.BinaryFunction convert(ApiBinaryFilter apiBinary, VariableScope scope) {
    if (apiBinary.getAttributeVariable() == null) {
      throw new BadRequestException(
          String.format("BinaryFilter.attributeVariable must not be null.%n%s", apiBinary));
    }
    if (apiBinary.getOperator() == null) {
      throw new BadRequestException(
          String.format("BinaryFilter.operator must not be null.%n%s", apiBinary));
    }
    if (apiBinary.getAttributeValue() == null) {
      throw new BadRequestException(
          String.format("BinaryFilter.attributeValue must not be null.%n%s", apiBinary));
    }

    AttributeExpression attributeExpression =
        expressionConverter.convert(apiBinary.getAttributeVariable(), scope);
    Filter.BinaryFunction.Operator operator = convert(apiBinary.getOperator());
    Literal literal = expressionConverter.convert(apiBinary.getAttributeValue());

    checkAttributeOperatorMatch(attributeExpression.attributeVariable().attribute(), operator);

    return Filter.BinaryFunction.create(attributeExpression, operator, literal);
  }

  @VisibleForTesting
  static Filter.BinaryFunction.Operator convert(ApiBinaryFilterOperator apiOperator) {
    switch (apiOperator) {
      case EQUALS:
        return Filter.BinaryFunction.Operator.EQUALS;
      case LESS_THAN:
        return Filter.BinaryFunction.Operator.LESS_THAN;
<<<<<<< HEAD
      case DESCENDANT_OF:
        return Filter.BinaryFunction.Operator.DESCENDANT_OF;
=======
      case DESCENDANT_OF_INCLUSIVE:
        return Filter.BinaryFunction.Operator.DESCENDANT_OF_INCLUSIVE;
>>>>>>> 6aa192de
      default:
        throw new BadRequestException("Unknown BinaryFilterOperator: " + apiOperator.toString());
    }
  }

  /** Checks if the operator maybe be used with the attribute or else throws. */
  private void checkAttributeOperatorMatch(
      Attribute attribute, Filter.BinaryFunction.Operator operator) {
<<<<<<< HEAD
    if (operator.equals(Filter.BinaryFunction.Operator.DESCENDANT_OF)
        && underlay.hierarchies().get(attribute) == null) {
=======
    if (Filter.BinaryFunction.Operator.DESCENDANT_OF_INCLUSIVE.equals(operator)
        && !underlay.hierarchies().containsKey(attribute)) {
>>>>>>> 6aa192de
      throw new BadRequestException(
          String.format(
              "Unable to use %s operator on attribute [%s.%s] that does not have a hierarchy.",
              operator, attribute.entity().name(), attribute.name()));
    }
  }

  @VisibleForTesting
  Filter.ArrayFunction convert(ApiArrayFilter apiArray, VariableScope scope) {
    if (apiArray.getOperands() == null || apiArray.getOperands().isEmpty()) {
      throw new BadRequestException("ArrayFilter must have at least one operand.");
    }
    if (apiArray.getOperands().stream().anyMatch(Objects::isNull)) {
      throw new BadRequestException("ArrayFilter must only have non-null operands.");
    }
    ImmutableList<Filter> filters =
        apiArray.getOperands().stream()
            .map(operand -> convert(operand, scope))
            .collect(ImmutableList.toImmutableList());
    return Filter.ArrayFunction.create(filters, convert(apiArray.getOperator()));
  }

  @VisibleForTesting
  static Filter.ArrayFunction.Operator convert(ApiArrayFilterOperator apiOperator) {
    switch (apiOperator) {
      case AND:
        return Filter.ArrayFunction.Operator.AND;
      case OR:
        return Filter.ArrayFunction.Operator.OR;
      default:
        throw new BadRequestException("Unknown ArrayFilterOperator: " + apiOperator.toString());
    }
  }

  @VisibleForTesting
  Filter.RelationshipFilter convert(ApiRelationshipFilter apiRelationship, VariableScope scope) {
    Optional<EntityVariable> outerEntityVariable = scope.get(apiRelationship.getOuterVariable());
    if (outerEntityVariable.isEmpty()) {
      throw new BadRequestException(
          String.format(
              "Unknown variable '%s' in RelationshipFilter: %s",
              apiRelationship.getOuterVariable(), apiRelationship));
    }
    Entity newEntity = underlay.entities().get(apiRelationship.getNewEntity());
    if (newEntity == null) {
      throw new BadRequestException(
          String.format(
              "Unable to find entity '%s' in underlay '%s'",
              apiRelationship.getNewEntity(), underlay.name()));
    }
    EntityVariable newEntityVariable =
        EntityVariable.create(
            newEntity, ConversionUtils.createAndValidateVariable(apiRelationship.getNewVariable()));

    VariableScope innerScope = new VariableScope(scope);
    innerScope.add(newEntityVariable);
    Filter innerFilter = convert(apiRelationship.getFilter(), innerScope);

    return Filter.RelationshipFilter.builder()
        .outerVariable(outerEntityVariable.get())
        .newVariable(newEntityVariable)
        .filter(innerFilter)
        .build();
  }
}<|MERGE_RESOLUTION|>--- conflicted
+++ resolved
@@ -88,13 +88,8 @@
         return Filter.BinaryFunction.Operator.EQUALS;
       case LESS_THAN:
         return Filter.BinaryFunction.Operator.LESS_THAN;
-<<<<<<< HEAD
-      case DESCENDANT_OF:
-        return Filter.BinaryFunction.Operator.DESCENDANT_OF;
-=======
       case DESCENDANT_OF_INCLUSIVE:
         return Filter.BinaryFunction.Operator.DESCENDANT_OF_INCLUSIVE;
->>>>>>> 6aa192de
       default:
         throw new BadRequestException("Unknown BinaryFilterOperator: " + apiOperator.toString());
     }
@@ -103,13 +98,8 @@
   /** Checks if the operator maybe be used with the attribute or else throws. */
   private void checkAttributeOperatorMatch(
       Attribute attribute, Filter.BinaryFunction.Operator operator) {
-<<<<<<< HEAD
-    if (operator.equals(Filter.BinaryFunction.Operator.DESCENDANT_OF)
-        && underlay.hierarchies().get(attribute) == null) {
-=======
     if (Filter.BinaryFunction.Operator.DESCENDANT_OF_INCLUSIVE.equals(operator)
         && !underlay.hierarchies().containsKey(attribute)) {
->>>>>>> 6aa192de
       throw new BadRequestException(
           String.format(
               "Unable to use %s operator on attribute [%s.%s] that does not have a hierarchy.",
