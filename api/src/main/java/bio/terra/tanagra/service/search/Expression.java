package bio.terra.tanagra.service.search;

import com.google.auto.value.AutoValue;

/** A construct in a query syntax tree that evaluates to a value. */
public interface Expression {
  /**
   * A visitor pattern interface for an {@link Expression}.
   *
   * @param <R> the return value for the visitor.
   */
  interface Visitor<R> {
    R visitLiteral(Literal literal);

    R visitAttribute(AttributeExpression attributeExpression);
  }

  /** Accept the {@link Visitor} pattern. */
  <R> R accept(Visitor<R> visitor);

  /** An {@link Expression} that's a literal value. */
  @AutoValue
  abstract class Literal implements Expression {
    public abstract DataType dataType();

    public abstract String value();

    public static Literal create(DataType dataType, String value) {
      return new AutoValue_Expression_Literal(dataType, value);
    }

    @Override
    public <R> R accept(Visitor<R> visitor) {
      return visitor.visitLiteral(this);
    }
  }

<<<<<<< HEAD
  /** An {@link Expression} that's an {@link Attribute} */
=======
  /** An {@link Expression} that's an {@link AttributeVariable}. */
>>>>>>> 4f173e88
  @AutoValue
  abstract class AttributeExpression implements Expression {
    public abstract AttributeVariable attributeVariable();

    public static AttributeExpression create(AttributeVariable attributeVariable) {
      return new AutoValue_Expression_AttributeExpression(attributeVariable);
    }

    @Override
    public <R> R accept(Visitor<R> visitor) {
      return visitor.visitAttribute(this);
    }
  }

  // TODO implement math expressions as needed, e.g. minus, plus.
}<|MERGE_RESOLUTION|>--- conflicted
+++ resolved
@@ -35,11 +35,7 @@
     }
   }
 
-<<<<<<< HEAD
-  /** An {@link Expression} that's an {@link Attribute} */
-=======
   /** An {@link Expression} that's an {@link AttributeVariable}. */
->>>>>>> 4f173e88
   @AutoValue
   abstract class AttributeExpression implements Expression {
     public abstract AttributeVariable attributeVariable();
