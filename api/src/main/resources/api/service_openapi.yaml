openapi: 3.0.3
info:
  title: Tanagra Service API
  description: github.com/DataBiosphere/tanagra
  version: 0.0.0

servers:
  - url: /

paths:
  '/status':
    get:
      security: []
      summary: Returns the operational status of the service
      operationId: serviceStatus
      tags: [Unauthenticated]
      responses:
        200:
          description: Service can process requests
        500:
          description: Service is broken

  '/underlays':
    get:
      parameters:
        - $ref: '#/components/parameters/PageSize'
        - $ref: '#/components/parameters/PageToken'
      # TODO authorization
      security: []
      summary: Lists the underlays.
      operationId: listUnderlays
      tags: [ Underlays ]
      responses:
        200:
          $ref: '#/components/responses/ListUnderlaysResponse'

  '/underlays/{underlayName}':
    parameters:
      - $ref: '#/components/parameters/Underlay'
    get:
      # TODO authorization
      security: []
      summary: Get info on an underlay.
      operationId: getUnderlay
      tags: [ Underlays ]
      responses:
        200:
          $ref: '#/components/responses/GetUnderlayResponse'

  '/underlays/{underlayName}/entities':
    parameters:
      - $ref: '#/components/parameters/PageSize'
      - $ref: '#/components/parameters/PageToken'
      - $ref: '#/components/parameters/Underlay'
    get:
      # TODO authorization
      security: []
      summary: Returns the entities in the underlay.
      operationId: listEntities
      tags: [Entities]
      responses:
        200:
          $ref: '#/components/responses/ListEntitiesResponse'

  '/underlays/{underlayName}/entities/{entityName}':
    parameters:
      - $ref: '#/components/parameters/Underlay'
      - $ref: '#/components/parameters/Entity'
    get:
      # TODO authorization
      security: []
      summary: Get info on an entity in an underlay.
      operationId: getEntity
      tags: [Entities]
      responses:
        200:
          $ref: '#/components/responses/GetEntityResponse'

  # TODO implement "real" export endpoints
  '/underlays/{underlayName}/entities/{entityName}/filters:generateSqlQuery':
    parameters:
      - $ref: '#/components/parameters/Underlay'
      - $ref: '#/components/parameters/Entity'
    post:
      # TODO authorization
      security: []
      summary: Returns an SQL query for listing all of an Entity's primary keys.
      operationId: generateSqlQuery
      tags: [EntitiesFilters]
      requestBody:
        required: true
        content:
          application/json:
            schema:
              $ref: '#/components/schemas/EntityFilter'
      responses:
        200:
          $ref: '#/components/responses/SqlQueryResponse'


  # TODO implement "real" export endpoints
  '/underlays/{underlayName}/entities/{entityName}/instances:generateSqlQuery':
    parameters:
      - $ref: '#/components/parameters/Underlay'
      - $ref: '#/components/parameters/Entity'
    post:
      # TODO authorization
      security: [ ]
      summary: Returns an SQL query for selecting a dataset of entity instances.
      operationId: generateDatasetSqlQuery
      tags: [EntityInstances]
      requestBody:
        required: true
        content:
          application/json:
            schema:
              $ref: '#/components/schemas/GenerateDatasetSqlQueryRequest'
      responses:
        200:
          $ref: '#/components/responses/SqlQueryResponse'

  '/underlays/{underlayName}/entities/{entityName}/instances:search':
    parameters:
      - $ref: '#/components/parameters/Entity'
      - $ref: '#/components/parameters/PageSize'
      - $ref: '#/components/parameters/PageToken'
      - $ref: '#/components/parameters/Underlay'
    post:
      # TODO authorization
      security: []
      summary: Search for entity instances
      operationId: searchEntityInstances
      tags: [EntityInstances]
      requestBody:
        required: true
        content:
          application/json:
            schema:
              $ref: '#/components/schemas/SearchEntityInstancesRequest'
      responses:
        200:
          $ref: '#/components/responses/SearchEntityInstancesResponse'

components:
  parameters:
    Underlay:
      name: underlayName
      in: path
      description: The name of the dataset underlay.
      required: true
      schema:
        type: string

    Entity:
      name: entityName
      in: path
      description: The name of an entity.
      required: true
      schema:
        type: string

    PageSize:
      name: pageSize
      in: query
      description: |
        The maximum number of results to return in this page. The server may return less.
        If 0 or unspecified, the server will decide the number of results.
      schema:
        type: integer
        minimum: 0
        default: 0

    PageToken:
      name: pageToken
      in: query
      description: An opaque pagination token to retrieve a specific page of results
      schema:
        type: string

  responses:
    GetEntityResponse:
      description: Response to get an entities.
      content:
        application/json:
          schema:
            $ref: '#/components/schemas/Entity'

    GetUnderlayResponse:
      description: Response to get an underlay.
      content:
        application/json:
          schema:
            $ref: '#/components/schemas/Underlay'

    ListEntitiesResponse:
      description: Response to list the entities.
      content:
        application/json:
          schema:
            $ref: '#/components/schemas/ListEntitiesResponse'

    ListUnderlaysResponse:
      description: Response to list the underlays.
      content:
        application/json:
          schema:
            $ref: '#/components/schemas/ListUnderlaysResponse'

    SearchEntityInstancesResponse:
      description: Response to searching the entity instances.
      content:
        application/json:
          schema:
            $ref: '#/components/schemas/SearchEntityInstancesResponse'

    SqlQueryResponse:
      description: A raw SQL query.
      content:
        application/json:
          schema:
            $ref: '#/components/schemas/SqlQuery'

  schemas:
    Attribute:
      description: An attribute of an entity.
      type: object
      properties:
        name:
          description: The name of the attribute
          type: string
        dataType:
          $ref: '#/components/schemas/DataType'
        attributeFilterHint:
          $ref: '#/components/schemas/AttributeFilterHint'
          nullable: true

    AttributeFilterHint:
      type: object
      description: |
        How a filtering expression for an attribute can be constructed. If null, this attribute
        should not be used in filter expressions.
      properties:
        entitySearchHint:
          $ref: '#/components/schemas/EntitySearchHint'
        enumHint:
          $ref: '#/components/schemas/EnumHint'
        integerBoundsHint:
          $ref: '#/components/schemas/IntegerBoundsHint'

    # Attribute Filter Hints

    # TODO revisit me once we have clearer entity search APIs.
    EntitySearchHint:
      type: object
      description: |
        A hint for an attribute filter that the values are the primary id of an entity with
        search support.
      properties:
        entityName:
          description: The name of the entity.
          type: string

    EnumHint:
      type: object
      description: |
        A hint for a attribute filter that the values are enumerable.
      properties:
        enumHintValues:
          type: array
          items:
            $ref: '#/components/schemas/EnumHintValue'

    EnumHintValue:
      type: object
      description: A possible enum value for an enum hint for a attribute filter.
      properties:
        displayName:
          type: string
          description: The name to display for this enum value.
        description:
          type: string
          description: The more detailed description of this enum value, if there is one.
          nullable: true
        attributeValue:
          description: The value that the attribute takes.
          $ref: '#/components/schemas/AttributeValue'

    IntegerBoundsHint:
      type: object
      description:  A hint for a attribute filter that the values are within certain bounds.
      properties:
        min:
          type: integer
          format: int64
          nullable: true
          description: The possible minimum value for this attribute, if there is one.
        max:
          type: integer
          format: int64
          nullable: true
          description: The possible maximum value for this attribute, if there is one.
    # End Attribute Filter Hints

    AttributeVariable:
      description: An attribute of a variable for an entity.
      type: object
      required: [name, variable]
      properties:
        name:
          description: The name of the attribute.
          type: string
        variable:
          description: The name of the variable.
          type: string

    AttributeValue:
      type: object
      description: |
        A possible value of an attribute. Exactly one field must be specified, or else the object
        must be null to represent NULL.
      nullable: true
      properties:
        int64Val:
          type: integer
          format: int64
        stringVal:
          type: string
        boolVal:
          type: boolean

    DataType:
      description: Enum of data types
      type: string
      enum: ['INT64', 'STRING', 'BOOL']

    Entity:
      type: object
      description: A relational logical entity supported by an Underlay.
      properties:
        name:
          # TODO consider a display name.
          description: The name of the entity.
          type: string
        attributes:
          description: The attributes that make up the entity.
          type: array
          items:
            $ref: '#/components/schemas/Attribute'
        relationships:
          description: The relationships that the entity is a part of.
          type: array
          items:
            $ref: '#/components/schemas/Relationship'

    EntityDataset:
      description: A selection of entity attributes and filters on them.
      type: object
      properties:
        entityVariable:
          description: The variable to use for the primary entity in the filter.
          type: string
        selectedAttributes:
          description: The name of the attributes of the primary entity to select for the dataset.
          type: array
          items:
            type: string
        filter:
          $ref: '#/components/schemas/Filter'

    EntityFilter:
      description: A filter to apply to the given entity.
      type: object
      properties:
        entityVariable:
          description: The variable to use for the top level entity in the filter.
          type: string
        filter:
          $ref: '#/components/schemas/Filter'

    ListEntitiesResponse:
      type: object
      description: A response for a list of Entities.
      properties:
        entities:
          type: array
          items:
            $ref: '#/components/schemas/Entity'
        nextPageToken:
          $ref: '#/components/schemas/NextPageToken'

    SqlQuery:
      type: object
      description: A raw SQL query.
      properties:
        # TODO consider deleting this object.
        # TODO consider parameterizing the query
        # TODO consider indicating the database this is generated for.
        query:
          type: string

    # Filters
    Filter:
      type: object
      description: |
        Base Filter type that contains one-of any Filter subtype.
        If null, no filter is applied and everything is allowed.
        OpenApi inheritance and one-of code generation support are not great, so we roll our own.
      nullable: true
      properties:
        arrayFilter:
          $ref: '#/components/schemas/ArrayFilter'
        binaryFilter:
          $ref: '#/components/schemas/BinaryFilter'
        relationshipFilter:
          $ref: '#/components/schemas/RelationshipFilter'
        # TODO allow aggregations in filters.

    ArrayFilter:
      type: object
      description: A filter function for operating on N operands.
      properties:
        operands:
          type: array
          items:
            $ref: '#/components/schemas/Filter'
        operator:
          $ref: '#/components/schemas/ArrayFilterOperator'

    ArrayFilterOperator:
      description: Enum for array function operators
      type: string
      enum: ['AND', 'OR']

    BinaryFilter:
      type: object
      description: |
        A binary filter function. Function ordered as `attributeVariable operator attributeValue`
      # TODO allow comparing two AttributeVariables
      properties:
        attributeVariable:
          $ref: '#/components/schemas/AttributeVariable'
        operator:
          $ref: '#/components/schemas/BinaryFilterOperator'
        attributeValue:
          $ref: '#/components/schemas/AttributeValue'

    BinaryFilterOperator:
      description: Enum for binary function operators
      type: string
<<<<<<< HEAD
      enum: ['EQUALS', 'LESS_THAN', 'DESCENDANT_OF']
=======
      enum: ['EQUALS', 'LESS_THAN', 'DESCENDANT_OF_INCLUSIVE']
>>>>>>> 6aa192de

    RelationshipFilter:
      type: object
      description: |
        A filter that requires a relationship between an entity variable and another entity.
      properties:
        outerVariable:
          description: |
            A variable that already exists that must have the relationship described by this filter.
          type: string
        newVariable:
          description: The name of the new variable that must be related to the outerVariable.
          type: string
        newEntity:
          description: The name of the type of entity the newVariable is.
          type: string
        filter:
          $ref: '#/components/schemas/Filter'
    # End Filters

    ErrorReport:
      type: object
      required: [message, statusCode, causes]
      properties:
        message:
          type: string
        statusCode:
          type: integer
        causes:
          type: array
          items:
            type: string

    GenerateDatasetSqlQueryRequest:
      type: object
      properties:
        entityDataset:
          $ref: '#/components/schemas/EntityDataset'

    NextPageToken:
      type: string
      description: |
        The pagination token to retrieve the next page of results. If empty, there are no
        further results. Set as the PageToken in the next request.

    Underlay:
      type: object
      description: An underlay dataset used to power a Tanagra experience.
      properties:
        name:
          description: The name of the Underlay.
          type: string
        entityNames:
          description: The names of the entities in the Underlay.
          type: array
          items:
            type: string

    ListUnderlaysResponse:
      type: object
      description: A list of Underlays.
      properties:
        underlays:
          type: array
          items:
            $ref: '#/components/schemas/Underlay'
        nextPageToken:
          $ref: '#/components/schemas/NextPageToken'

    Relationship:
      type: object
      description: A relationship to another entity.
      properties:
        name:
          type: string
          description: The name of the relationship.
        relatedEntity:
          type: string
          description: The name of the related entity.
        filterable:
          type: boolean
          description: |
            Whether this relationship should be used when creating filter expressions on the
            entity referencing this relationship. If true, then further filters can be specified
            on the relatedEntity.

    SearchEntityInstancesRequest:
      type: object
      description: A request for searching entity instances.
      properties:
        entityDataset:
          $ref: '#/components/schemas/EntityDataset'

    SearchEntityInstancesResponse:
      type: object
      description: A view of entity instances for a search request.
      properties:
        instances:
          type: array
          description: Repeated instances results of the search.
          items:
            $ref: '#/components/schemas/EntityInstanceStruct'
        nextPageToken:
          $ref: '#/components/schemas/NextPageToken'

    EntityInstanceStruct:
      type: object
      description: A map of an entity instance attribute names to their value for this instance.
      additionalProperties:
        type: object
        $ref: '#/components/schemas/AttributeValue'<|MERGE_RESOLUTION|>--- conflicted
+++ resolved
@@ -447,11 +447,7 @@
     BinaryFilterOperator:
       description: Enum for binary function operators
       type: string
-<<<<<<< HEAD
-      enum: ['EQUALS', 'LESS_THAN', 'DESCENDANT_OF']
-=======
       enum: ['EQUALS', 'LESS_THAN', 'DESCENDANT_OF_INCLUSIVE']
->>>>>>> 6aa192de
 
     RelationshipFilter:
       type: object
