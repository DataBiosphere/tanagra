--- conflicted
+++ resolved
@@ -75,21 +75,6 @@
       responses:
         200:
           $ref: '#/components/responses/GetEntityResponse'
-  '/underlays/{underlayName}/entities/{entityName}/filters':
-    parameters:
-      - $ref: '#/components/parameters/Underlay'
-      - $ref: '#/components/parameters/Entity'
-    get:
-      # TODO authorization
-      security: []
-      summary: |
-        Returns what attributes and relationships can be used to create an entity filter and hints
-        for their values.
-      operationId: getFilters
-      tags: [EntitiesFilters]
-      responses:
-        200:
-          $ref: '#/components/responses/GetEntityFiltersResponse'
 
   # TODO implement "real" export endpoints
   '/underlays/{underlayName}/entities/{entityName}/filters:generateSqlQuery':
@@ -193,13 +178,6 @@
         type: string
 
   responses:
-    GetEntityFiltersResponse:
-      description: Response to get an entity's filters.
-      content:
-        application/json:
-          schema:
-            $ref: '#/components/schemas/EntityFiltersSchema'
-
     GetEntityResponse:
       description: Response to get an entities.
       content:
@@ -399,19 +377,6 @@
         filter:
           $ref: '#/components/schemas/Filter'
 
-    EntityFiltersSchema:
-      description: The schema of how an entity filter can be constructed for a given entity.
-      type: object
-      properties:
-        attributes:
-          type: array
-          items:
-            $ref: '#/components/schemas/FilterableAttribute'
-        relationships:
-          type: array
-          items:
-            $ref: '#/components/schemas/FilterableRelationship'
-
     ListEntitiesResponse:
       type: object
       description: A response for a list of Entities.
@@ -500,92 +465,6 @@
         filter:
           $ref: '#/components/schemas/Filter'
     # End Filters
-<<<<<<< HEAD
-
-    FilterableAttribute:
-      type: object
-      description: |
-        An attribute on an entity that may be used for filtering with hints on how to find
-        interesting values.
-      properties:
-        attribute:
-          $ref: '#/components/schemas/Attribute'
-        entitySearchHint:
-          $ref: '#/components/schemas/EntitySearchHint'
-        enumHint:
-          $ref: '#/components/schemas/EnumHint'
-        integerBoundsHint:
-          $ref: '#/components/schemas/IntegerBoundsHint'
-
-    # Filterable Attribute Hints
-
-    # TODO revisit me once we have clearer entity search APIs.
-    EntitySearchHint:
-      type: object
-      description: |
-        A hint for a filterable attribute that the values are the primary id of an entity with
-        search support.
-      properties:
-        entityName:
-          description: The name of the entity.
-          type: string
-
-    EnumHint:
-      type: object
-      description: |
-        A hint for a filterable attribute that the values are enumerable.
-      properties:
-        enumHintValues:
-          type: array
-          items:
-            $ref: '#/components/schemas/EnumHintValue'
-
-    EnumHintValue:
-      type: object
-      description: A possible enum value for an enum hint for a filterable attribute.
-      properties:
-        displayName:
-          type: string
-          description: The name to display for this enum value.
-        description:
-          type: string
-          description: The more detailed description of this enum value, if there is one.
-          nullable: true
-        attributeValue:
-          description: The value that the attribute takes.
-          $ref: '#/components/schemas/AttributeValue'
-
-    IntegerBoundsHint:
-      type: object
-      description:  A hint for a filterable attribute that the values are within certain bounds.
-      properties:
-        min:
-          type: integer
-          format: int64
-          nullable: true
-          description: The possible minimum value for this attribute, if there is one.
-        max:
-          type: integer
-          format: int64
-          nullable: true
-          description: The possible maximum value for this attribute, if there is one.
-    # End Filterable Attribute Hints
-
-    FilterableRelationship:
-      type: object
-      description: A relationship on the entity that may be used in filtering.
-      properties:
-        relationshipName:
-          type: string
-          description: The name of the relationship that may be used in filtering.
-        relatedEntity:
-          type: string
-          description: The name of the related entity in the relationship.
-        entityFiltersSchema:
-          description: The schema of the filters available on the related entity.
-          $ref: '#/components/schemas/EntityFiltersSchema'
-=======
->>>>>>> 742c0cad
 
     ErrorReport:
       type: object
