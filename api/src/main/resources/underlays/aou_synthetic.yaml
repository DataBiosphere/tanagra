--- conflicted
+++ resolved
@@ -1529,9 +1529,8 @@
         column: path
       numChildren:
         dataset: omop_indexes
-<<<<<<< HEAD
-        table: concept_node_path_2
-        column: path
+        table: measurement_node_path_2
+        column: numChildren
 texts:
   - entity: condition
     textTable:
@@ -1612,8 +1611,4 @@
       fullText:
         dataset: aou_synthetic
         table: concept
-        column: concept_name
-=======
-        table: measurement_node_path_2
-        column: numChildren
->>>>>>> 6b6dbbde
+        column: concept_name