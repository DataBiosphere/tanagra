# An Underlay yaml file describing a fictional relational domain of sailors, boats and
# reservations for testing.
# This should be equivalent to nautical.pbtext.

name: nautical_underlay
entities:
  - name: sailors
    attributes:
      - name: id
        dataType: INT64
      - name: name
        dataType: STRING
      - name: rating
        dataType: INT64
  - name: boats
    attributes:
      - name: id
        dataType: INT64
      - name: name
        dataType: STRING
      - name: color
        dataType: STRING
      - name: type_id
        dataType: INT64
      - name: type_name
        dataType: STRING
  - name: reservations
    attributes:
      - name: id
        dataType: INT64
      - name: sailors_id
        dataType: INT64
      - name: boats_id
        dataType: INT64
      - name: day
        dataType: STRING
  - name: boat_engines
    attributes:
      - name: id
        dataType: INT64
      - name: name
        dataType: STRING
  - name: boat_electric_anchors
    attributes:
      - name: id
        dataType: INT64
      - name: name
        dataType: STRING
relationships:
  - name: sailor_reservation
    entity1: sailors
    entity2: reservations
  - name: boat_reservation
    entity1: boats
    entity2: reservations
  - name: sailor_boat
    entity1: sailors
    entity2: boats
datasets:
  - name: nautical
    bigQueryDataset:
      projectId: my-project-id
      datasetId: nautical
    tables:
      - name: sailors
        columns:
          - name: s_id
            dataType: INT64
          - name: s_name
            dataType: STRING
          - name: rating
            dataType: INT64
      - name: boats
        columns:
          - name: b_id
            dataType: INT64
          - name: b_name
            dataType: STRING
          - name: color
            dataType: STRING
          - name: bt_id
            dataType: INT64
      - name: sailors_favorite_boats
        columns:
          - name: sfb_id
            dataType: INT64
          - name: s_id
            dataType: INT64
          - name: b_id
            dataType: INT64
      - name: reservations
        columns:
          - name: r_id
            dataType: INT64
          - name: s_id
            dataType: INT64
          - name: b_id
            dataType: INT64
          - name: day
            dataType: STRING
      - name: boat_types
        columns:
          - name: bt_id
            dataType: INT64
          - name: bt_name
            dataType: STRING
      - name: boat_types_descendants
        columns:
          - name: bt_ancestor
            dataType: INT64
          - name: bt_descendant
            dataType: INT64
      - name: boat_types_children
        columns:
          - name: btc_parent
            dataType: INT64
          - name: btc_child
            dataType: INT64
          - name: btc_is_expired
            dataType: STRING
      - name: boat_types_paths
        columns:
          - name: bt_node
            dataType: INT64
          - name: bt_path
            dataType: STRING
          - name: bt_num_children
            dataType: INT64
      - name: boat_parts
        columns:
          - name: bp_id
            dataType: INT64
          - name: bp_name
            dataType: STRING
          - name: bp_type
            dataType: STRING
          - name: bp_requires_electricity
            dataType: STRING
entityMappings:
  - entity: sailors
    primaryKey:
      dataset: nautical
      table: sailors
      column: s_id
  - entity: boats
    primaryKey:
      dataset: nautical
      table: boats
      column: b_id
  - entity: reservations
    primaryKey:
      dataset: nautical
      table: reservations
      column: r_id
  - entity: boat_engines
    primaryKey:
      dataset: nautical
      table: boat_parts
      column: bp_id
    tableFilter:
      binaryColumnFilter:
        column:
          dataset: nautical
          table: boat_parts
          column: bp_type
        operator: EQUALS
        stringVal: engine
  - entity: boat_electric_anchors
    primaryKey:
      dataset: nautical
      table: boat_parts
      column: bp_id
    tableFilter:
      arrayColumnFilter:
        operator: AND
        binaryColumnFilters:
          - column:
              dataset: nautical
              table: boat_parts
              column: bp_type
            operator: EQUALS
            stringVal: anchor
          - column:
              dataset: nautical
              table: boat_parts
              column: bp_requires_electricity
            operator: EQUALS
            stringVal: true
attributeMappings:
  - attribute:
      entity: sailors
      attribute: id
    simpleColumn:
      columnId:
        dataset: nautical
        table: sailors
        column: s_id
  - attribute:
      entity: sailors
      attribute: name
    simpleColumn:
      columnId:
        dataset: nautical
        table: sailors
        column: s_name
  - attribute:
      entity: sailors
      attribute: rating
    simpleColumn:
      columnId:
        dataset: nautical
        table: sailors
        column: rating
  - attribute:
      entity: boats
      attribute: id
    simpleColumn:
      columnId:
        dataset: nautical
        table: boats
        column: b_id
  - attribute:
      entity: boats
      attribute: name
    simpleColumn:
      columnId:
        dataset: nautical
        table: boats
        column: b_name
  - attribute:
      entity: boats
      attribute: color
    simpleColumn:
      columnId:
        dataset: nautical
        table: boats
        column: color
  - attribute:
      entity: boats
      attribute: type_id
    simpleColumn:
      columnId:
        dataset: nautical
        table: boats
        column: bt_id
  - attribute:
      entity: boats
      attribute: type_name
    lookupColumn:
      primaryTableLookupKey:
        dataset: nautical
        table: boats
        column: bt_id
      lookupTableKey:
        dataset: nautical
        table: boat_types
        column: bt_id
      lookupColumn:
        dataset: nautical
        table: boat_types
        column: bt_name
  - attribute:
      entity: reservations
      attribute: id
    simpleColumn:
      columnId:
        dataset: nautical
        table: reservations
        column: r_id
  - attribute:
      entity: reservations
      attribute: sailors_id
    simpleColumn:
      columnId:
        dataset: nautical
        table: reservations
        column: s_id
  - attribute:
      entity: reservations
      attribute: boats_id
    simpleColumn:
      columnId:
        dataset: nautical
        table: reservations
        column: b_id
  - attribute:
      entity: reservations
      attribute: day
    simpleColumn:
      columnId:
        dataset: nautical
        table: reservations
        column: day
  - attribute:
      entity: boat_engines
      attribute: id
    simpleColumn:
      columnId:
        dataset: nautical
        table: boat_parts
        column: bp_id
  - attribute:
      entity: boat_engines
      attribute: name
    simpleColumn:
      columnId:
        dataset: nautical
        table: boat_parts
        column: bp_name
  - attribute:
      entity: boat_electric_anchors
      attribute: id
    simpleColumn:
      columnId:
        dataset: nautical
        table: boat_parts
        column: bp_id
  - attribute:
      entity: boat_electric_anchors
      attribute: name
    simpleColumn:
      columnId:
        dataset: nautical
        table: boat_parts
        column: bp_name
relationshipMappings:
  - name: sailor_reservation
    foreignKey:
      primaryKey:
        dataset: nautical
        table: sailors
        column: s_id
      foreignKey:
        dataset: nautical
        table: reservations
        column: s_id
  - name: boat_reservation
    foreignKey:
      primaryKey:
        dataset: nautical
        table: boats
        column: b_id
      foreignKey:
        dataset: nautical
        table: reservations
        column: b_id
  - name: sailor_boat
    intermediateTable:
      entity1EntityTableKey:
        dataset: nautical
        table: sailors
        column: s_id
      entity1IntermediateTableKey:
        dataset: nautical
        table: sailors_favorite_boats
        column: s_id
      entity2EntityTableKey:
        dataset: nautical
        table: boats
        column: b_id
      entity2IntermediateTableKey:
        dataset: nautical
        table: sailors_favorite_boats
        column: b_id
hierarchies:
  - attribute:
      entity: boats
      attribute: type_id
    descendantsTable:
      ancestor:
        dataset: nautical
        table: boat_types_descendants
        column: bt_ancestor
      descendant:
        dataset: nautical
        table: boat_types_descendants
        column: bt_descendant
    childrenTable:
      parent:
        dataset: nautical
        table: boat_types_children
        column: btc_parent
      child:
        dataset: nautical
        table: boat_types_children
        column: btc_child
      tableFilter:
        binaryColumnFilter:
          column:
            dataset: nautical
            table: boat_types_children
            column: btc_is_expired
          operator: EQUALS
          stringVal: false
    pathsTable:
      node:
        dataset: nautical
        table: boat_types_paths
        column: bt_node
      path:
        dataset: nautical
        table: boat_types_paths
        column: bt_path
<<<<<<< HEAD
texts:
  - entity: sailors
    textTable:
      lookupTableKey:
        dataset: nautical
        table: sailors
        column: s_id
      fullText:
        dataset: nautical
        table: sailors
        column: s_name
=======
      numChildren:
        dataset: nautical
        table: boat_types_paths
        column: bt_num_children
>>>>>>> 08a87403
entityFiltersSchemas:
  - entity: sailors
    attributes:
      - attributeName: rating
        integerBoundsHint:
          min: 0
          max: 10
      - attributeName: name
    relationships:
      - relationshipName: sailor_reservation
  - entity: boats
    relationships:
      - relationshipName: sailor_boat
  - entity: reservations
    attributes:
      - attributeName: day
        enumHint:
          enumHintValues:
            - displayName: "Monday"
              stringVal: "MONDAY"
            - displayName: "Tuesday"
              stringVal: "TUESDAY"
            - displayName: "Wednesday"
              stringVal: "WEDNESDAY"<|MERGE_RESOLUTION|>--- conflicted
+++ resolved
@@ -401,7 +401,10 @@
         dataset: nautical
         table: boat_types_paths
         column: bt_path
-<<<<<<< HEAD
+      numChildren:
+        dataset: nautical
+        table: boat_types_paths
+        column: bt_num_children
 texts:
   - entity: sailors
     textTable:
@@ -413,12 +416,6 @@
         dataset: nautical
         table: sailors
         column: s_name
-=======
-      numChildren:
-        dataset: nautical
-        table: boat_types_paths
-        column: bt_num_children
->>>>>>> 08a87403
 entityFiltersSchemas:
   - entity: sailors
     attributes:
