package bio.terra.tanagra.service.query.api;

import static bio.terra.tanagra.service.underlay.NauticalUnderlayUtils.BOAT;
import static bio.terra.tanagra.service.underlay.NauticalUnderlayUtils.BOAT_TYPE_ID;
import static bio.terra.tanagra.service.underlay.NauticalUnderlayUtils.RESERVATION;
import static bio.terra.tanagra.service.underlay.NauticalUnderlayUtils.RESERVATION_DAY;
import static bio.terra.tanagra.service.underlay.NauticalUnderlayUtils.SAILOR;
import static bio.terra.tanagra.service.underlay.NauticalUnderlayUtils.SAILOR_NAME;
import static bio.terra.tanagra.service.underlay.NauticalUnderlayUtils.SAILOR_RATING;
import static bio.terra.tanagra.service.underlay.NauticalUnderlayUtils.loadNauticalUnderlay;
import static org.junit.jupiter.api.Assertions.assertEquals;
import static org.junit.jupiter.api.Assertions.assertThrows;

import bio.terra.common.exception.BadRequestException;
import bio.terra.tanagra.generated.model.ApiArrayFilter;
import bio.terra.tanagra.generated.model.ApiArrayFilterOperator;
import bio.terra.tanagra.generated.model.ApiAttributeValue;
import bio.terra.tanagra.generated.model.ApiAttributeVariable;
import bio.terra.tanagra.generated.model.ApiBinaryFilter;
import bio.terra.tanagra.generated.model.ApiBinaryFilterOperator;
import bio.terra.tanagra.generated.model.ApiFilter;
import bio.terra.tanagra.generated.model.ApiRelationshipFilter;
import bio.terra.tanagra.service.search.AttributeVariable;
import bio.terra.tanagra.service.search.DataType;
import bio.terra.tanagra.service.search.EntityVariable;
import bio.terra.tanagra.service.search.Expression.AttributeExpression;
import bio.terra.tanagra.service.search.Expression.Literal;
import bio.terra.tanagra.service.search.Filter;
import bio.terra.tanagra.service.search.Filter.ArrayFunction;
import bio.terra.tanagra.service.search.Filter.BinaryFunction;
import bio.terra.tanagra.service.search.Filter.BinaryFunction.Operator;
import bio.terra.tanagra.service.search.Variable;
import bio.terra.tanagra.service.underlay.Underlay;
import com.google.common.collect.ImmutableList;
import java.util.ArrayList;
import java.util.List;
import org.junit.jupiter.api.Tag;
import org.junit.jupiter.api.Test;

@Tag("unit")
public class FilterConverterTest {
  private static final Underlay NAUTICAL_UNDERLAY = loadNauticalUnderlay();
  private static final EntityVariable S_SAILOR =
      EntityVariable.create(SAILOR, Variable.create("s"));

  @Test
  void convertNull() {
    FilterConverter converter = new FilterConverter(NAUTICAL_UNDERLAY);
    assertEquals(
        Filter.NullFilter.INSTANCE, converter.convert((ApiFilter) null, new VariableScope()));
  }

  @Test
  void convertBinary() {
    VariableScope scope = new VariableScope().add(S_SAILOR);
    FilterConverter converter = new FilterConverter(NAUTICAL_UNDERLAY);

    ApiBinaryFilter apiBinary =
        new ApiBinaryFilter()
            .attributeVariable(new ApiAttributeVariable().variable("s").name("name"))
            .operator(ApiBinaryFilterOperator.EQUALS)
            .attributeValue(new ApiAttributeValue().stringVal("Jane"));
    BinaryFunction expectedFilter =
        BinaryFunction.create(
            AttributeExpression.create(AttributeVariable.create(SAILOR_NAME, S_SAILOR.variable())),
            Operator.EQUALS,
            Literal.create(DataType.STRING, "Jane"));
    assertEquals(expectedFilter, converter.convert(apiBinary, scope));
    assertEquals(expectedFilter, converter.convert(new ApiFilter().binaryFilter(apiBinary), scope));
  }

  @Test
  void convertBinaryDescendantOfOperator() {
    EntityVariable bBoat = EntityVariable.create(BOAT, Variable.create("b"));
    VariableScope scope = new VariableScope().add(bBoat);
    FilterConverter converter = new FilterConverter(NAUTICAL_UNDERLAY);

    ApiBinaryFilter apiBinary =
        new ApiBinaryFilter()
            .attributeVariable(new ApiAttributeVariable().variable("b").name("type_id"))
<<<<<<< HEAD
            .operator(ApiBinaryFilterOperator.DESCENDANT_OF)
=======
            .operator(ApiBinaryFilterOperator.DESCENDANT_OF_INCLUSIVE)
>>>>>>> 6aa192de
            .attributeValue(new ApiAttributeValue().int64Val(12L));
    BinaryFunction expectedFilter =
        BinaryFunction.create(
            AttributeExpression.create(AttributeVariable.create(BOAT_TYPE_ID, bBoat.variable())),
<<<<<<< HEAD
            Operator.DESCENDANT_OF,
=======
            Operator.DESCENDANT_OF_INCLUSIVE,
>>>>>>> 6aa192de
            Literal.create(DataType.INT64, "12"));
    // DESCENDANT_OF allowed with hierarchical attribute.
    assertEquals(expectedFilter, converter.convert(apiBinary, scope));
    // DESCENDANT_OF throws with non-hierarchical attribute.
    assertThrows(
        BadRequestException.class,
        () ->
            converter.convert(
                new ApiBinaryFilter()
                    .attributeVariable(new ApiAttributeVariable().variable("b").name("type_name"))
<<<<<<< HEAD
                    .operator(ApiBinaryFilterOperator.DESCENDANT_OF)
=======
                    .operator(ApiBinaryFilterOperator.DESCENDANT_OF_INCLUSIVE)
>>>>>>> 6aa192de
                    .attributeValue(new ApiAttributeValue().stringVal("foo")),
                scope));
  }

  @Test
  void convertBinaryOperator() {
    assertEquals(
        Filter.BinaryFunction.Operator.EQUALS,
        FilterConverter.convert(ApiBinaryFilterOperator.EQUALS));
    assertEquals(
        Filter.BinaryFunction.Operator.LESS_THAN,
        FilterConverter.convert(ApiBinaryFilterOperator.LESS_THAN));
    assertEquals(
<<<<<<< HEAD
        Filter.BinaryFunction.Operator.DESCENDANT_OF,
        FilterConverter.convert(ApiBinaryFilterOperator.DESCENDANT_OF));
=======
        Filter.BinaryFunction.Operator.DESCENDANT_OF_INCLUSIVE,
        FilterConverter.convert(ApiBinaryFilterOperator.DESCENDANT_OF_INCLUSIVE));
>>>>>>> 6aa192de
  }

  @Test
  void convertArray() {
    VariableScope scope = new VariableScope().add(S_SAILOR);
    FilterConverter converter = new FilterConverter(NAUTICAL_UNDERLAY);

    ApiArrayFilter apiArray =
        new ApiArrayFilter()
            .addOperandsItem(
                new ApiFilter()
                    .binaryFilter(
                        new ApiBinaryFilter()
                            .attributeVariable(
                                new ApiAttributeVariable().variable("s").name("name"))
                            .operator(ApiBinaryFilterOperator.EQUALS)
                            .attributeValue(new ApiAttributeValue().stringVal("Jane"))))
            .addOperandsItem(
                new ApiFilter()
                    .binaryFilter(
                        new ApiBinaryFilter()
                            .attributeVariable(
                                new ApiAttributeVariable().variable("s").name("rating"))
                            .operator(ApiBinaryFilterOperator.EQUALS)
                            .attributeValue(new ApiAttributeValue().int64Val(47L))))
            .operator(ApiArrayFilterOperator.AND);
    ArrayFunction expectedFilter =
        ArrayFunction.create(
            ImmutableList.of(
                BinaryFunction.create(
                    AttributeExpression.create(
                        AttributeVariable.create(SAILOR_NAME, S_SAILOR.variable())),
                    Operator.EQUALS,
                    Literal.create(DataType.STRING, "Jane")),
                BinaryFunction.create(
                    AttributeExpression.create(
                        AttributeVariable.create(SAILOR_RATING, S_SAILOR.variable())),
                    Operator.EQUALS,
                    Literal.create(DataType.INT64, "47"))),
            ArrayFunction.Operator.AND);
    assertEquals(expectedFilter, converter.convert(apiArray, scope));
    assertEquals(expectedFilter, converter.convert(new ApiFilter().arrayFilter(apiArray), scope));
  }

  @Test
  public void convertArrayBadRequestsThrow() {
    FilterConverter converter = new FilterConverter(NAUTICAL_UNDERLAY);
    VariableScope scope = new VariableScope();

    // No operands.
    assertThrows(
        BadRequestException.class,
        () -> converter.convert(new ApiArrayFilter().operator(ApiArrayFilterOperator.AND), scope));
    // Null operand.
    List<ApiFilter> nullOperands = new ArrayList<>();
    nullOperands.add(null);
    assertThrows(
        BadRequestException.class,
        () ->
            converter.convert(
                new ApiArrayFilter().operator(ApiArrayFilterOperator.AND).operands(nullOperands),
                scope));
  }

  @Test
  void convertArrayOperator() {
    assertEquals(
        Filter.ArrayFunction.Operator.AND, FilterConverter.convert(ApiArrayFilterOperator.AND));
    assertEquals(
        Filter.ArrayFunction.Operator.OR, FilterConverter.convert(ApiArrayFilterOperator.OR));
  }

  @Test
  void convertRelationship() {
    FilterConverter converter = new FilterConverter(NAUTICAL_UNDERLAY);
    VariableScope scope = new VariableScope().add(S_SAILOR);

    EntityVariable rReservation = EntityVariable.create(RESERVATION, Variable.create("r"));

    ApiRelationshipFilter apiRelationship =
        new ApiRelationshipFilter()
            .outerVariable("s")
            .newVariable("r")
            .newEntity("reservations")
            .filter(
                new ApiFilter()
                    .binaryFilter(
                        new ApiBinaryFilter()
                            .attributeVariable(new ApiAttributeVariable().variable("r").name("day"))
                            .operator(ApiBinaryFilterOperator.EQUALS)
                            .attributeValue(new ApiAttributeValue().stringVal("Tuesday"))));

    Filter.RelationshipFilter expectedFilter =
        Filter.RelationshipFilter.builder()
            .outerVariable(S_SAILOR)
            .newVariable(rReservation)
            .filter(
                Filter.BinaryFunction.create(
                    AttributeExpression.create(
                        AttributeVariable.create(RESERVATION_DAY, rReservation.variable())),
                    Filter.BinaryFunction.Operator.EQUALS,
                    Literal.create(DataType.STRING, "Tuesday")))
            .build();

    assertEquals(expectedFilter, converter.convert(apiRelationship, scope));
    assertEquals(
        expectedFilter,
        converter.convert(new ApiFilter().relationshipFilter(apiRelationship), scope));
  }

  @Test
  void convertFilterExactlyOneOrElseThrows() {
    FilterConverter converter = new FilterConverter(NAUTICAL_UNDERLAY);
    VariableScope scope = new VariableScope().add(S_SAILOR);

    assertThrows(BadRequestException.class, () -> converter.convert(new ApiFilter(), scope));
    assertThrows(
        BadRequestException.class,
        () ->
            converter.convert(
                new ApiFilter()
                    .binaryFilter(new ApiBinaryFilter())
                    .relationshipFilter(new ApiRelationshipFilter()),
                scope));
  }
}<|MERGE_RESOLUTION|>--- conflicted
+++ resolved
@@ -78,20 +78,12 @@
     ApiBinaryFilter apiBinary =
         new ApiBinaryFilter()
             .attributeVariable(new ApiAttributeVariable().variable("b").name("type_id"))
-<<<<<<< HEAD
-            .operator(ApiBinaryFilterOperator.DESCENDANT_OF)
-=======
             .operator(ApiBinaryFilterOperator.DESCENDANT_OF_INCLUSIVE)
->>>>>>> 6aa192de
             .attributeValue(new ApiAttributeValue().int64Val(12L));
     BinaryFunction expectedFilter =
         BinaryFunction.create(
             AttributeExpression.create(AttributeVariable.create(BOAT_TYPE_ID, bBoat.variable())),
-<<<<<<< HEAD
-            Operator.DESCENDANT_OF,
-=======
             Operator.DESCENDANT_OF_INCLUSIVE,
->>>>>>> 6aa192de
             Literal.create(DataType.INT64, "12"));
     // DESCENDANT_OF allowed with hierarchical attribute.
     assertEquals(expectedFilter, converter.convert(apiBinary, scope));
@@ -102,11 +94,7 @@
             converter.convert(
                 new ApiBinaryFilter()
                     .attributeVariable(new ApiAttributeVariable().variable("b").name("type_name"))
-<<<<<<< HEAD
-                    .operator(ApiBinaryFilterOperator.DESCENDANT_OF)
-=======
                     .operator(ApiBinaryFilterOperator.DESCENDANT_OF_INCLUSIVE)
->>>>>>> 6aa192de
                     .attributeValue(new ApiAttributeValue().stringVal("foo")),
                 scope));
   }
@@ -120,13 +108,8 @@
         Filter.BinaryFunction.Operator.LESS_THAN,
         FilterConverter.convert(ApiBinaryFilterOperator.LESS_THAN));
     assertEquals(
-<<<<<<< HEAD
-        Filter.BinaryFunction.Operator.DESCENDANT_OF,
-        FilterConverter.convert(ApiBinaryFilterOperator.DESCENDANT_OF));
-=======
         Filter.BinaryFunction.Operator.DESCENDANT_OF_INCLUSIVE,
         FilterConverter.convert(ApiBinaryFilterOperator.DESCENDANT_OF_INCLUSIVE));
->>>>>>> 6aa192de
   }
 
   @Test
