--- conflicted
+++ resolved
@@ -176,63 +176,6 @@
   }
 
   @Test
-<<<<<<< HEAD
-  void entityDatasetNegativeLimitThrows() {
-    ApiEntityDataset apiEntityDataset =
-            new ApiEntityDataset()
-                    .entityVariable("s")
-                    .selectedAttributes(ImmutableList.of("name", "rating"))
-                    .limit(-1)
-                    .filter(
-                            new ApiFilter()
-                                    .binaryFilter(
-                                            new ApiBinaryFilter()
-                                                    .attributeVariable(
-                                                            new ApiAttributeVariable().variable("s").name("rating"))
-                                                    .operator(ApiBinaryFilterOperator.EQUALS)
-                                                    .attributeValue(new ApiAttributeValue().int64Val(42L))));
-
-    IllegalArgumentException invalidLimitException =
-            assertThrows(
-                    IllegalArgumentException.class,
-                    () ->
-                            apiConversionService.convertEntityDataset(
-                                    NAUTICAL_UNDERLAY_NAME, "sailors", apiEntityDataset));
-    assertThat(invalidLimitException.getMessage(), Matchers.containsString("The provided limit"));
-  }
-
-  @Test
-  void entityDatasetWithLimit() {
-    ApiEntityDataset apiEntityDataset =
-            new ApiEntityDataset()
-                    .entityVariable("s")
-                    .selectedAttributes(ImmutableList.of("name", "rating"))
-                    .limit(1)
-                    .filter(
-                            new ApiFilter()
-                                    .binaryFilter(
-                                            new ApiBinaryFilter()
-                                                    .attributeVariable(
-                                                            new ApiAttributeVariable().variable("s").name("rating"))
-                                                    .operator(ApiBinaryFilterOperator.EQUALS)
-                                                    .attributeValue(new ApiAttributeValue().int64Val(42L))));
-
-    Variable sVar = Variable.create("s");
-    assertEquals(
-            EntityDataset.builder()
-                    .primaryEntity(EntityVariable.create(SAILOR, Variable.create("s")))
-                    .selectedAttributes(ImmutableList.of(SAILOR_NAME, SAILOR_RATING))
-                    .limit(1)
-                    .filter(
-                            Filter.BinaryFunction.create(
-                                    Expression.AttributeExpression.create(
-                                            AttributeVariable.create(SAILOR_RATING, sVar)),
-                                    Filter.BinaryFunction.Operator.EQUALS,
-                                    Expression.Literal.create(DataType.INT64, "42")))
-                    .build(),
-            apiConversionService.convertEntityDataset(
-                    NAUTICAL_UNDERLAY_NAME, "sailors", apiEntityDataset));
-=======
   void entityCounts() {
     ApiEntityCounts apiEntityCounts =
         new ApiEntityCounts()
@@ -262,6 +205,5 @@
                     Expression.Literal.create(DataType.INT64, "5")))
             .build(),
         apiConversionService.convertEntityCounts(NAUTICAL_UNDERLAY_NAME, "boats", apiEntityCounts));
->>>>>>> e0ba3264
   }
 }