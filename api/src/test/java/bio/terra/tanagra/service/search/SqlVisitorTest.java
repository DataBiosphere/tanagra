--- conflicted
+++ resolved
@@ -13,10 +13,7 @@
 import static org.junit.jupiter.api.Assertions.assertThrows;
 
 import bio.terra.common.exception.BadRequestException;
-<<<<<<< HEAD
-=======
 import bio.terra.tanagra.service.search.Filter.NullFilter;
->>>>>>> 6aa192de
 import bio.terra.tanagra.service.search.SqlVisitor.SelectionVisitor;
 import com.google.common.collect.ImmutableList;
 import java.util.Optional;
@@ -120,17 +117,6 @@
   }
 
   @Test
-<<<<<<< HEAD
-  void filterBinaryFunctionDescendantOf() {
-    Filter descendantOfFilter =
-        Filter.BinaryFunction.create(
-            Expression.AttributeExpression.create(AttributeVariable.create(BOAT_TYPE_ID, B_VAR)),
-            Filter.BinaryFunction.Operator.DESCENDANT_OF,
-            Expression.Literal.create(DataType.INT64, "43"));
-    assertEquals(
-        "b.bt_id IN (SELECT bt_descendant "
-            + "FROM `my-project-id.nautical`.boat_types_descendants WHERE bt_ancestor = 43)",
-=======
   void filterBinaryFunctionDescendantOfInclusive() {
     Filter descendantOfFilter =
         Filter.BinaryFunction.create(
@@ -140,17 +126,12 @@
     assertEquals(
         "(b.bt_id = 43 OR b.bt_id IN (SELECT bt_descendant "
             + "FROM `my-project-id.nautical`.boat_types_descendants WHERE bt_ancestor = 43))",
->>>>>>> 6aa192de
         descendantOfFilter.accept(new SqlVisitor.FilterVisitor(SIMPLE_CONTEXT)));
 
     Filter nonHierarchicalAttribute =
         Filter.BinaryFunction.create(
             Expression.AttributeExpression.create(AttributeVariable.create(BOAT_NAME, B_VAR)),
-<<<<<<< HEAD
-            Filter.BinaryFunction.Operator.DESCENDANT_OF,
-=======
             Filter.BinaryFunction.Operator.DESCENDANT_OF_INCLUSIVE,
->>>>>>> 6aa192de
             Expression.Literal.create(DataType.INT64, "Foo"));
     assertThrows(
         BadRequestException.class,
