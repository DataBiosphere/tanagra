<?xml version="1.0" encoding="UTF-8" standalone="no"?>
<!-- http://spotbugs.readthedocs.io/en/latest/filter.html -->
<FindBugsFilter>

    <!-- Do not check groovy -->
    <Match>
        <Source name="~.*\.groovy"/>
    </Match>
    <!-- Do not match on protobuf generated packages. Spotbugs only allows class name searches. -->
    <Match>
<<<<<<< HEAD
        <Package name="bio.terra.tanagra.proto.underlay.*"/>
=======
        <Package name="bio.terra.tanagra.proto.underlay*"/>
>>>>>>> 7d0de2ec
    </Match>

    <!-- Disable check -->
    <Match>
        <Bug pattern="NP_METHOD_PARAMETER_TIGHTENS_ANNOTATION" />
    </Match>
    <Match>
        <!-- Disabled as confusing check (very misleading description) and also not so useful -->
        <Bug pattern="NP_NULL_ON_SOME_PATH_FROM_RETURN_VALUE"/>
    </Match>


    <!-- Do not check class -->
    <!--<Match>-->
        <!--<Class name="com.foobar.ClassNotToBeAnalyzed" />-->
    <!--</Match>-->
</FindBugsFilter><|MERGE_RESOLUTION|>--- conflicted
+++ resolved
@@ -8,11 +8,7 @@
     </Match>
     <!-- Do not match on protobuf generated packages. Spotbugs only allows class name searches. -->
     <Match>
-<<<<<<< HEAD
-        <Package name="bio.terra.tanagra.proto.underlay.*"/>
-=======
         <Package name="bio.terra.tanagra.proto.underlay*"/>
->>>>>>> 7d0de2ec
     </Match>
 
     <!-- Disable check -->
