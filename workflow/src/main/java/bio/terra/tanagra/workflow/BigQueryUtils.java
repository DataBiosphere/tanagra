package bio.terra.tanagra.workflow;

import com.google.api.services.bigquery.model.TableRow;
import org.apache.beam.sdk.Pipeline;
import org.apache.beam.sdk.io.gcp.bigquery.BigQueryIO;
import org.apache.beam.sdk.transforms.MapElements;
import org.apache.beam.sdk.values.KV;
import org.apache.beam.sdk.values.PCollection;
import org.apache.beam.sdk.values.TypeDescriptors;

public final class BigQueryUtils {
  private BigQueryUtils() {}

  /** Read the set of nodes from BQ and build a {@link PCollection} of just the node identifiers. */
  public static PCollection<Long> readNodesFromBQ(
      Pipeline pipeline, String sqlQuery, String description) {
    PCollection<TableRow> allNodesBqRows =
        pipeline.apply(
            "read (node) rows: " + description,
            BigQueryIO.readTableRows()
                .fromQuery(sqlQuery)
                .withMethod(BigQueryIO.TypedRead.Method.EXPORT)
                .usingStandardSql());
    return allNodesBqRows.apply(
        "build (node) pcollection: " + description,
        MapElements.into(TypeDescriptors.longs())
            .via(tableRow -> Long.parseLong((String) tableRow.get("node"))));
  }

  /**
   * Read all the child-parent relationships from BQ and build a {@link PCollection} of {@link KV}
   * pairs (child, parent).
   */
  public static PCollection<KV<Long, Long>> readChildParentRelationshipsFromBQ(
      Pipeline pipeline, String sqlQuery) {
    return readTwoFieldRowsFromBQ(pipeline, sqlQuery, "child", "parent");
  }

  /**
<<<<<<< HEAD
   * Read all the auxiliary rows from BQ and build a {@link PCollection} of {@link KV} pairs (node,
=======
   * Read all the occurrence rows from BQ and build a {@link PCollection} of {@link KV} pairs (node,
>>>>>>> 9cd8052b
   * secondary).
   */
  public static PCollection<KV<Long, Long>> readOccurrencesFromBQ(
      Pipeline pipeline, String sqlQuery) {
    return readTwoFieldRowsFromBQ(pipeline, sqlQuery, "node", "what_to_count");
  }

  /**
   * Read all the ancestor-descendant relationships from BQ and build a {@link PCollection} of
   * {@link KV} pairs (descendant, ancestor).
   */
  public static PCollection<KV<Long, Long>> readAncestorDescendantRelationshipsFromBQ(
      Pipeline pipeline, String sqlQuery) {
    return readTwoFieldRowsFromBQ(pipeline, sqlQuery, "descendant", "ancestor");
  }

  /**
   * Read all the two-field rows from BQ and build a {@link PCollection} of {@link KV} pairs
   * (field1, field2).
   */
  public static PCollection<KV<Long, Long>> readTwoFieldRowsFromBQ(
      Pipeline pipeline, String sqlQuery, String field1Name, String field2Name) {
    PCollection<TableRow> bqRows =
        pipeline.apply(
            "read all (" + field1Name + ", " + field2Name + ") rows",
            BigQueryIO.readTableRows()
                .fromQuery(sqlQuery)
                .withMethod(BigQueryIO.TypedRead.Method.EXPORT)
                .usingStandardSql());
    return bqRows.apply(
        "build (" + field1Name + ", " + field2Name + ") pcollection",
        MapElements.into(TypeDescriptors.kvs(TypeDescriptors.longs(), TypeDescriptors.longs()))
            .via(
                tableRow -> {
                  Long field1 = Long.parseLong((String) tableRow.get(field1Name));
                  Long field2 = Long.parseLong((String) tableRow.get(field2Name));
                  return KV.of(field1, field2);
                }));
  }
}<|MERGE_RESOLUTION|>--- conflicted
+++ resolved
@@ -37,11 +37,7 @@
   }
 
   /**
-<<<<<<< HEAD
-   * Read all the auxiliary rows from BQ and build a {@link PCollection} of {@link KV} pairs (node,
-=======
    * Read all the occurrence rows from BQ and build a {@link PCollection} of {@link KV} pairs (node,
->>>>>>> 9cd8052b
    * secondary).
    */
   public static PCollection<KV<Long, Long>> readOccurrencesFromBQ(
