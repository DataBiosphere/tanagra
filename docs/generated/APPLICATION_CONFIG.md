# Application Configuration

This file lists all the configuration properties available for a deployment of the service application.
You can set the properties either with an `application.yaml` file or with environment variables.
This documentation is generated from annotations in the configuration classes.

* [Access Control](#access-control)
* [Application Database](#application-database)
* [Authentication](#authentication)
* [Export (Per Model)](#export-per-model)
* [Export (Shared)](#export-shared)
* [Feature Flags](#feature-flags)
* [Underlays](#underlays)

## Access Control
Configure the access control or authorization model.

### tanagra.access-control.basePath
**optional** String

URL of another service the access control model will call. e.g. Workbench URL.

*Environment variable:* `TANAGRA_ACCESS_CONTROL_BASE_PATH`

*Example value:* `https://www.workbench.com`

### tanagra.access-control.model
**optional** String

Pointer to the access control model Java class. Currently this must be one of the enum values in the`bio.terra.tanagra.service.accesscontrol.model.CoreModel` Java class, or the full name of a class that implements the `bio.terra.tanagra.service.accesscontrol.model.FineGrainedAccessControl` interface and is on the classpath.

*Environment variable:* `TANAGRA_ACCESS_CONTROL_MODEL`

*Default value:* `OPEN_ACCESS`

### tanagra.access-control.oauthClientId
**optional** String

OAuth client id of another service the access control model will call. e.g. Workbench client id.

*Environment variable:* `TANAGRA_ACCESS_CONTROL_OAUTH_CLIENT_ID`

*Example value:* `abcdefghijklmnopqrstuvwxyz.apps.googleusercontent.com`

### tanagra.access-control.params
**optional** List [ String ]

Map of parameters to pass to the access control model. Pass the map as a list e.g. key1,value1,key2,value2,... This is useful when you want to parameterize a model beyond just the base path and OAuth client id. e.g. Name of a Google Group you want to use to restrict access.

*Environment variable:* `TANAGRA_ACCESS_CONTROL_PARAMS`

*Example value:* `googleGroupName,admin-users@googlegroups.com`



## Application Database
Configure the application database.

### tanagra.db.password
**required** String

Password for the application database.

*Environment variable:* `TANAGRA_DB_PASSWORD`

*Example value:* `dbpwd`

### tanagra.db.uri
**required** String

URI of the application database.

*Environment variable:* `TANAGRA_DB_URI`

*Example value:* `jdbc:postgresql://127.0.0.1:5432/tanagra_db`

### tanagra.db.username
**required** String

Username for the application database.

*Environment variable:* `TANAGRA_DB_USERNAME`

*Example value:* `dbuser`

### tanagra.db.cloudSqlInstance
**optional** String

Name of the Cloud SQL instance `**project:region:instance**`. Required to configure a CloudSQL connector (e.g. when deployed in AppEngine). More information in [GCP documentation](https://cloud.google.com/sql/docs/mysql/connect-connectors#java).

*Environment variable:* `TANAGRA_DB_CLOUD_SQL_INSTANCE`

### tanagra.db.driverClassName
**optional** String

Name of the driver class. Required to configure a CloudSQL connector (e.g. when deployed in AppEngine). More information in [GCP documentation](https://cloud.google.com/sql/docs/mysql/connect-connectors#java).

*Environment variable:* `TANAGRA_DB_DRIVER_CLASS_NAME`

*Example value:* `com.mysql.cj.jdbc.Driver`

### tanagra.db.initializeOnStart
**optional** boolean

When true, the application database will be wiped on service startup.

*Environment variable:* `TANAGRA_DB_INITIALIZE_ON_START`

*Default value:* `false`

### tanagra.db.ipTypes
**optional** String

Comma separated list of preferred IP types. Used to configure a CloudSQL connector (e.g. when deployed in AppEngine). Not required to use a CloudSQL connector. Leave empty to use GCP's default. More information in [GCP documentation](https://cloud.google.com/sql/docs/mysql/connect-connectors#java).

*Environment variable:* `TANAGRA_DB_IP_TYPES`

*Example value:* `PUBLIC,PRIVATE`

### tanagra.db.socketFactory
**optional** String

Name of the socket factory class. Required to configure a CloudSQL connector (e.g. when deployed in AppEngine). More information in [GCP documentation](https://cloud.google.com/sql/docs/mysql/connect-connectors#java).

*Environment variable:* `TANAGRA_DB_SOCKET_FACTORY`

*Example value:* `com.google.cloud.sql.mysql.SocketFactory`

### tanagra.db.upgradeOnStart
**optional** boolean

When true, the application database will have Liquibase changesets applied on service startup.

*Environment variable:* `TANAGRA_DB_UPGRADE_ON_START`

*Default value:* `false`



## Authentication
Configure the authentication model.

There are five separate flags that control which model is used: `tanagra.auth.disableChecks`, `tanagra.auth.iapGkeJwt`, `tanagra.auth.iapAppEngineJwt`, `tanagra.auth.gcpAccessToken`, `tanagra.auth.jwt`. In the future these will be combined into a single flag. For now, **you must set all five flags and only one should be true**. 

### tanagra.auth.disableChecks
**required** boolean

When true, authentication checks will be disabled. This is helpful during testing, especially testing a locally deployed service. It should never be used for a production service.

*Environment variable:* `TANAGRA_AUTH_DISABLE_CHECKS`

### tanagra.auth.gcpAccessToken
**required** boolean

When true, the service expects a Google OAuth access token. The service calls Google's `https://www.googleapis.com/oauth2/v2/userinfo` endpoint to get the email address of the user from the token. More details in the [GCP documentation](https://developers.google.com/identity/openid-connect/openid-connect#obtaininguserprofileinformation).

*Environment variable:* `TANAGRA_AUTH_GCP_ACCESS_TOKEN`

### tanagra.auth.gcpProjectId
**optional** String

The GCP project id, which is different from the project number. You can find this in the Cloud Console dashboard. More details in the [GCP documentation](https://cloud.google.com/resource-manager/docs/creating-managing-projects). Required when using the [IAP JWT GKE](#tanagraauthiapgkejwt) or [IAP JWT AppEngine](#tanagraauthiapappenginejwt) model.

*Environment variable:* `TANAGRA_AUTH_GCP_PROJECT_ID`

*Example value:* `tanagra-dev`

### tanagra.auth.gcpProjectNumber
**optional** String

The GCP project number, which is different from the project id. You can find this in the Cloud Console dashboard. More details in the [GCP documentation](https://cloud.google.com/resource-manager/docs/creating-managing-projects) and [IAP documentation](https://cloud.google.com/iap/docs/signed-headers-howto#verifying_the_jwt_payload). Required when using the [IAP JWT AppEngine](#tanagraauthiapappenginejwt) model.

*Environment variable:* `TANAGRA_AUTH_GCP_PROJECT_NUMBER`

*Example value:* `0123456789`

### tanagra.auth.gkeBackendServiceId
**optional** String

The GKE backend service id. You can find this in the Cloud Console. More details in the [IAP documentation](https://cloud.google.com/iap/docs/signed-headers-howto#verifying_the_jwt_payload). Required when using the [IAP JWT GKE](#tanagraauthiapgkejwt) model.

*Environment variable:* `TANAGRA_AUTH_GKE_BACKEND_SERVICE_ID`

*Example value:* `0123456789`

### tanagra.auth.iapAppEngineJwt
**required** boolean

When true, the service expects a JWT generated by Google IAP running in front of AppEngine. When this flag is set, you must also define the [GCP project number](#tanagraauthgcpprojectnumber) and the [GCP project id](#tanagraauthgcpprojectid). More details in the [GCP documentation](https://cloud.google.com/iap/docs/signed-headers-howto).

*Environment variable:* `TANAGRA_AUTH_IAP_APP_ENGINE_JWT`

### tanagra.auth.iapGkeJwt
**required** boolean

When true, the service expects a JWT generated by Google IAP running in front of GKE. When this flag is set, you must also define the [GKE backend service id](#tanagraauthgkebackendserviceid) and the [GCP project id](#tanagraauthgcpprojectid). More details in the [GCP documentation](https://cloud.google.com/iap/docs/signed-headers-howto).

*Environment variable:* `TANAGRA_AUTH_IAP_GKE_JWT`

### tanagra.auth.jwt
**required** boolean

When true, the service expects a JWT. The service decodes the user information from the token payload. When this flag is set, optionally verify the token by setting [Issuer](#tanagraauthjwtissuer), [Audience](#tanagraauthjwtaudience), [Public key file](#tanagraauthjwtpublicKeyFile). [Algorithm](#tanagraauthjwtalgorithm) defaults to RSA256. 

*Environment variable:* `TANAGRA_AUTH_JWT`

### tanagra.auth.jwt.algorithm
**required** String

The algorithm used to verify the JWT. Defaults to RSA256 

*Environment variable:* `TANAGRA_AUTH_JWT_ALGORITHM`

### tanagra.auth.jwt.audience
**required** String

The audience of JWT used for its verification. 

*Environment variable:* `TANAGRA_AUTH_JWT_AUDIENCE`

### tanagra.auth.jwt.issuer
**required** String

The issuer of JWT used for its verification. 

*Environment variable:* `TANAGRA_AUTH_JWT_ISSUER`

### tanagra.auth.jwt.publicKeyFile
**required** String

Name of the PEM public key file in the 'resources/keys' directory used to verify the JWT. 

*Environment variable:* `TANAGRA_AUTH_JWT_PUBLIC_KEY_FILE`



## Export (Per Model)
Configure the export options for each model.

### tanagra.export.models.displayName
**optional** String

Displayed name of the export model. This is for display only and will be shown in the export dialog when the user initiates an export. Defaults to the display name provided by the export model. It's useful to override the default if you have more than one instance of the same model (e.g. export to workbench parameterized with the dev environment URL, and another parameterized with the test environment URL).

*Environment variable:* `TANAGRA_EXPORT_MODELS_0_DISPLAY_NAME (Note 0 is the list index, so if you have 2 models, you'd have 0 and 1 env vars.)`

*Example value:* `Export File to Workbench (dev instance)`

### tanagra.export.models.name
**optional** String

Name of the export model. This must be unique across all models for a given deployment. Defaults to the name of the export model. It's useful to override the default if you have more than one instance of the same model (e.g. export to workbench parameterized with the dev environment URL, and another parameterized with the test environment URL).

*Environment variable:* `TANAGRA_EXPORT_MODELS_0_NAME (Note 0 is the list index, so if you have 2 models, you'd have 0 and 1 env vars.)`

*Example value:* `VWB_FILE_IMPORT_TO_DEV`

### tanagra.export.models.numPrimaryEntityCap
**optional** String

Maximum number of primary entity instances to allow exporting (e.g. number of persons <= 10k). This is useful when you want to limit the amount of data a user can export e.g. to keep file sizes reasonable. The limit is inclusive, so 10k means <=10k is allowed. Note that this limit applies to the union of all selected cohorts, not each cohort individually. When unset, there is no default cap. This export model will always run, regardless of how many primary entity instances are included in the selected cohorts.

*Environment variable:* `TANAGRA_EXPORT_MODELS_0_NUM_PRIMARY_ENTITY_CAP (Note 0 is the list index, so if you have 2 models, you'd have 0 and 1 env vars.)`

*Example value:* `10000`

### tanagra.export.models.params
**optional** List [ String ]

Map of parameters to pass to the export model. This is useful when you want to parameterize a model beyond just the redirect URL. e.g. A description for a generated notebook file.

*Environment variable:* `TANAGRA_EXPORT_MODELS_0_PARAMS_0 (Note the first 0 is the list index of the export models, so if you have 2 models, you'd have 0 and 1 env vars. The second 0 is the list index of the parameters, so if you have 2 parameters, you'd need 0 and 1 env vars.)`

*Example value:* `Notebook file generated for Workbench v35`

### tanagra.export.models.redirectAwayUrl
**optional** String

URL to redirect the user to once the Tanagra export model has run. This is useful when you want to import a file to another site. e.g. Write the exported data to CSV files in GCS and then redirect to a workbench URL, passing the URL to the CSV files so the workbench can import them somewhere.

*Environment variable:* `TANAGRA_EXPORT_MODELS_0_REDIRECT_AWAY_URL (Note 0 is the list index, so if you have 2 models, you'd have 0 and 1 env vars.)`

*Example value:* `https://terra-devel-ui-terra.api.verily.com/import?urlList=${tsvFileUrl}&returnUrl=${redirectBackUrl}&returnApp=Tanagra`

### tanagra.export.models.type
**optional** Type

Pointer to the data export model Java class. Currently this must be one of the enum values in the`bio.terra.tanagra.service.export.DataExport.Type` Java class. In the future, it will support arbitrary class names

*Environment variable:* `TANAGRA_EXPORT_MODELS_0_TYPE (Note 0 is the list index, so if you have 2 models, you'd have 0 and 1 env vars.)`

*Example value:* `IPYNB_FILE_DOWNLOAD`



## Export (Shared)
Configure the export options shared by all models.

### tanagra.export.shared.bqDatasetIds
**optional** List [ String ]

Comma separated list of all BQ dataset ids that all export models can use. Required if there are any export models that need to export from BQ to GCS.

*Environment variable:* `TANAGRA_EXPORT_SHARED_BQ_DATASET_IDS`

*Example value:* `service_export_us,service_export_uscentral1`

### tanagra.export.shared.gcpProjectId
**optional** String

GCP project id that contains the BQ dataset and GCS bucket(s) that all export models can use. Required if there are any export models that need to export from BQ to GCS.

*Environment variable:* `TANAGRA_EXPORT_SHARED_GCP_PROJECT_ID`

*Example value:* `broad-tanagra-dev`

### tanagra.export.shared.gcsBucketNames
**optional** List [ String ]

Comma separated list of all GCS bucket names that all export models can use. Only include the bucket name, not the gs:// prefix. Required if there are any export models that need to write to GCS.

*Environment variable:* `TANAGRA_EXPORT_SHARED_GCS_BUCKET_NAMES`

*Example value:* `bq-export-uscentral1,bq-export-useast1`



## Feature Flags
Enable and disable specific features.

### tanagra.feature.activityLogEnabled
**optional** boolean

When true, we store activity log events in the application database. This is intended to support auditing requirements.

*Environment variable:* `TANAGRA_FEATURE_ACTIVITY_LOG_ENABLED`

*Default value:* `false`

<<<<<<< HEAD
### tanagra.feature.backendFiltersEnabled
**optional** boolean

When true, we generate filters from criteria selectors on the backend. This is intended to support a transition from frontend to backend filter building.

*Environment variable:* `TANAGRA_FEATURE_BACKEND_FILTERS_ENABLED`
=======
### tanagra.feature.artifactStorageEnabled
**optional** boolean

When true, artifacts can be created, updated and deleted. Artifacts include studies, cohorts, concept sets, reviews, and annotations.

*Environment variable:* `TANAGRA_FEATURE_ARTIFACT_STORAGE_ENABLED`
>>>>>>> b47bdd1f

*Default value:* `false`

### tanagra.feature.maxChildThreads
**optional** String

The maximum number of child threads a single request can spawn. The application will only use multi-threading where it could improve performance, so just configuring a specific number here is not a guarantee that exactly that many or even any child threads will be spawned for a given request.

 When unset, the application will default to using multi-threading where it could improve performance. When set to 0, the application will only run things serially. When set to some N > 0 (e.g. 2), the application may spawn at most N child threads.

 (For export, spawning a single child thread would not improve performance, so 0 and 1 cause identical behavior, i.e. run serially in same thread as request.)

*Environment variable:* `TANAGRA_FEATURE_MAX_CHILD_THREADS`



## Underlays
Configure the underlays served.

### tanagra.underlay.files
**required** List [ String ]

Comma-separated list of service configurations. Use the name of the service configuration file only, no extension or path.

*Environment variable:* `TANAGRA_UNDERLAY_FILES`

*Example value:* `cmssynpuf_broad,aouSR2019q4r4_broad`


<|MERGE_RESOLUTION|>--- conflicted
+++ resolved
@@ -337,24 +337,6 @@
 
 *Default value:* `false`
 
-<<<<<<< HEAD
-### tanagra.feature.backendFiltersEnabled
-**optional** boolean
-
-When true, we generate filters from criteria selectors on the backend. This is intended to support a transition from frontend to backend filter building.
-
-*Environment variable:* `TANAGRA_FEATURE_BACKEND_FILTERS_ENABLED`
-=======
-### tanagra.feature.artifactStorageEnabled
-**optional** boolean
-
-When true, artifacts can be created, updated and deleted. Artifacts include studies, cohorts, concept sets, reviews, and annotations.
-
-*Environment variable:* `TANAGRA_FEATURE_ARTIFACT_STORAGE_ENABLED`
->>>>>>> b47bdd1f
-
-*Default value:* `false`
-
 ### tanagra.feature.maxChildThreads
 **optional** String
 
