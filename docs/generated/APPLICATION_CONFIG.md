# Application Configuration

This file lists all the configuration properties available for a deployment of the service application.
You can set the properties either with an `application.yaml` file or with environment variables.
This documentation is generated from annotations in the configuration classes.

* [Access Control](#access-control)
* [Application Database](#application-database)
* [Authentication](#authentication)
* [Export (Per Model)](#export-per-model)
* [Export (Shared)](#export-shared)
* [Feature Flags](#feature-flags)
* [Underlays](#underlays)

## Access Control
Configure the access control or authorization model.

### tanagra.access-control.basePath
**optional** String

URL of another service the access control model will call. e.g. Workbench URL.

*Environment variable:* `TANAGRA_ACCESS_CONTROL_BASE_PATH`

*Example value:* `https://www.workbench.com`

### tanagra.access-control.model
**optional** String

Pointer to the access control model Java class. Currently this must be one of the enum values in the`bio.terra.tanagra.service.accesscontrol.model.CoreModel` Java class, or the full name of a class that implements the `bio.terra.tanagra.service.accesscontrol.model.FineGrainedAccessControl` interface and is on the classpath.

*Environment variable:* `TANAGRA_ACCESS_CONTROL_MODEL`

*Default value:* `OPEN_ACCESS`

### tanagra.access-control.oauthClientId
**optional** String

OAuth client id of another service the access control model will call. e.g. Workbench client id.

*Environment variable:* `TANAGRA_ACCESS_CONTROL_OAUTH_CLIENT_ID`

*Example value:* `abcdefghijklmnopqrstuvwxyz.apps.googleusercontent.com`

### tanagra.access-control.params
**optional** List [ String ]

Map of parameters to pass to the access control model. Pass the map as a list e.g. key1,value1,key2,value2,... This is useful when you want to parameterize a model beyond just the base path and OAuth client id. e.g. Name of a Google Group you want to use to restrict access.

*Environment variable:* `TANAGRA_ACCESS_CONTROL_PARAMS`

*Example value:* `googleGroupName,admin-users@googlegroups.com`



## Application Database
Configure the application database.

### tanagra.db.password
**required** String

Password for the application database.

*Environment variable:* `TANAGRA_DB_PASSWORD`

*Example value:* `dbpwd`

### tanagra.db.uri
**required** String

URI of the application database.

*Environment variable:* `TANAGRA_DB_URI`

*Example value:* `jdbc:postgresql://127.0.0.1:5432/tanagra_db`

### tanagra.db.username
**required** String

Username for the application database.

*Environment variable:* `TANAGRA_DB_USERNAME`

*Example value:* `dbuser`

### tanagra.db.cloudSqlInstance
**optional** String

Name of the Cloud SQL instance `**project:region:instance**`. Required to configure a CloudSQL connector (e.g. when deployed in AppEngine). More information in [GCP documentation](https://cloud.google.com/sql/docs/mysql/connect-connectors#java).

*Environment variable:* `TANAGRA_DB_CLOUD_SQL_INSTANCE`

### tanagra.db.driverClassName
**optional** String

Name of the driver class. Required to configure a CloudSQL connector (e.g. when deployed in AppEngine). More information in [GCP documentation](https://cloud.google.com/sql/docs/mysql/connect-connectors#java).

*Environment variable:* `TANAGRA_DB_DRIVER_CLASS_NAME`

*Example value:* `com.mysql.cj.jdbc.Driver`

### tanagra.db.initializeOnStart
**optional** boolean

When true, the application database will be wiped on service startup.

*Environment variable:* `TANAGRA_DB_INITIALIZE_ON_START`

*Default value:* `false`

### tanagra.db.ipTypes
**optional** String

Comma separated list of preferred IP types. Used to configure a CloudSQL connector (e.g. when deployed in AppEngine). Not required to use a CloudSQL connector. Leave empty to use GCP's default. More information in [GCP documentation](https://cloud.google.com/sql/docs/mysql/connect-connectors#java).

*Environment variable:* `TANAGRA_DB_IP_TYPES`

*Example value:* `PUBLIC,PRIVATE`

### tanagra.db.socketFactory
**optional** String

Name of the socket factory class. Required to configure a CloudSQL connector (e.g. when deployed in AppEngine). More information in [GCP documentation](https://cloud.google.com/sql/docs/mysql/connect-connectors#java).

*Environment variable:* `TANAGRA_DB_SOCKET_FACTORY`

*Example value:* `com.google.cloud.sql.mysql.SocketFactory`

### tanagra.db.upgradeOnStart
**optional** boolean

When true, the application database will have Liquibase changesets applied on service startup.

*Environment variable:* `TANAGRA_DB_UPGRADE_ON_START`

*Default value:* `false`



## Authentication
Configure the authentication model.

<<<<<<< HEAD
There are five separate flags that control which model is used: `tanagra.auth.disableChecks`, `tanagra.auth.iapGkeJwt`, `tanagra.auth.iapAppEngineJwt`, `tanagra.auth.bearerToken`, `tanagra.auth.unverifiedJwt`. In the future these will be combined into a single flag. For now, **you must set all five flags and only one should be true**. 
=======
There are four separate flags that control which model is used: `tanagra.auth.disableChecks`, `tanagra.auth.iapGkeJwt`, `tanagra.auth.iapAppEngineJwt`, `tanagra.auth.gcpAccessToken`. In the future these will be combined into a single flag. For now, **you must set all four flags and only one should be true**. 
>>>>>>> 3d27ce5e

### tanagra.auth.disableChecks
**required** boolean

When true, authentication checks will be disabled. This is helpful during testing, especially testing a locally deployed service. It should never be used for a production service.

*Environment variable:* `TANAGRA_AUTH_DISABLE_CHECKS`

### tanagra.auth.gcpAccessToken
**required** boolean

When true, the service expects a Google OAuth access token. The service calls Google's `https://www.googleapis.com/oauth2/v2/userinfo` endpoint to get the email address of the user from the token. More details in the [GCP documentation](https://developers.google.com/identity/openid-connect/openid-connect#obtaininguserprofileinformation).

*Environment variable:* `TANAGRA_AUTH_GCP_ACCESS_TOKEN`

### tanagra.auth.gcpProjectId
**optional** String

The GCP project id, which is different from the project number. You can find this in the Cloud Console dashboard. More details in the [GCP documentation](https://cloud.google.com/resource-manager/docs/creating-managing-projects). Required when using the [IAP JWT GKE](#tanagraauthiapgkejwt) or [IAP JWT AppEngine](#tanagraauthiapappenginejwt) model.

*Environment variable:* `TANAGRA_AUTH_GCP_PROJECT_ID`

*Example value:* `tanagra-dev`

### tanagra.auth.gcpProjectNumber
**optional** String

The GCP project number, which is different from the project id. You can find this in the Cloud Console dashboard. More details in the [GCP documentation](https://cloud.google.com/resource-manager/docs/creating-managing-projects) and [IAP documentation](https://cloud.google.com/iap/docs/signed-headers-howto#verifying_the_jwt_payload). Required when using the [IAP JWT AppEngine](#tanagraauthiapappenginejwt) model.

*Environment variable:* `TANAGRA_AUTH_GCP_PROJECT_NUMBER`

*Example value:* `0123456789`

### tanagra.auth.gkeBackendServiceId
**optional** String

The GKE backend service id. You can find this in the Cloud Console. More details in the [IAP documentation](https://cloud.google.com/iap/docs/signed-headers-howto#verifying_the_jwt_payload). Required when using the [IAP JWT GKE](#tanagraauthiapgkejwt) model.

*Environment variable:* `TANAGRA_AUTH_GKE_BACKEND_SERVICE_ID`

*Example value:* `0123456789`

### tanagra.auth.iapAppEngineJwt
**required** boolean

When true, the service expects a JWT generated by Google IAP running in front of AppEngine. When this flag is set, you must also define the [GCP project number](#tanagraauthgcpprojectnumber) and the [GCP project id](#tanagraauthgcpprojectid). More details in the [GCP documentation](https://cloud.google.com/iap/docs/signed-headers-howto).

*Environment variable:* `TANAGRA_AUTH_IAP_APP_ENGINE_JWT`

### tanagra.auth.iapGkeJwt
**required** boolean

When true, the service expects a JWT generated by Google IAP running in front of GKE. When this flag is set, you must also define the [GKE backend service id](#tanagraauthgkebackendserviceid) and the [GCP project id](#tanagraauthgcpprojectid). More details in the [GCP documentation](https://cloud.google.com/iap/docs/signed-headers-howto).

*Environment variable:* `TANAGRA_AUTH_IAP_GKE_JWT`

### tanagra.auth.unverifiedJwt
**required** boolean

When true, the service expects a JWT, which may be unverified. The service decodes the user information from the token payload. When this flag is set, opt to verify the token by setting [Issuer](#tanagraauthunverifiedjwtissuer), [Public key file](#tanagraauthunverifiedjwtpublicKeyFile). [Algorithm](#tanagraauthunverifiedjwtalgorithm) defaults to RSA256. 

*Environment variable:* `TANAGRA_AUTH_UNVERIFIED_JWT`

### tanagra.auth.unverifiedJwt.algorithm
**required** String

The algorithm used to verify the JWT. Defaults to RSA256 

*Environment variable:* `TANAGRA_AUTH_UNVERIFIED_JWT_ALGORITHM`

### tanagra.auth.unverifiedJwt.issuer
**required** String

The issuer of JWT used for its verification. 

*Environment variable:* `TANAGRA_AUTH_UNVERIFIED_JWT_ISSUER`

### tanagra.auth.unverifiedJwt.publicKeyFile
**required** String

Name of the PEM public key file in the 'resources/keys' directory used to verify the JWT. 

*Environment variable:* `TANAGRA_AUTH_UNVERIFIED_JWT_PUBLIC_KEY_FILE`



## Export (Per Model)
Configure the export options for each model.

### tanagra.export.models.displayName
**optional** String

Displayed name of the export model. This is for display only and will be shown in the export dialog when the user initiates an export. Defaults to the display name provided by the export model. It's useful to override the default if you have more than one instance of the same model (e.g. export to workbench parameterized with the dev environment URL, and another parameterized with the test environment URL).

*Environment variable:* `TANAGRA_EXPORT_MODELS_0_DISPLAY_NAME (Note 0 is the list index, so if you have 2 models, you'd have 0 and 1 env vars.)`

*Example value:* `Export File to Workbench (dev instance)`

### tanagra.export.models.name
**optional** String

Name of the export model. This must be unique across all models for a given deployment. Defaults to the name of the export model. It's useful to override the default if you have more than one instance of the same model (e.g. export to workbench parameterized with the dev environment URL, and another parameterized with the test environment URL).

*Environment variable:* `TANAGRA_EXPORT_MODELS_0_NAME (Note 0 is the list index, so if you have 2 models, you'd have 0 and 1 env vars.)`

*Example value:* `VWB_FILE_IMPORT_TO_DEV`

### tanagra.export.models.numPrimaryEntityCap
**optional** String

Maximum number of primary entity instances to allow exporting (e.g. number of persons <= 10k). This is useful when you want to limit the amount of data a user can export e.g. to keep file sizes reasonable. The limit is inclusive, so 10k means <=10k is allowed. Note that this limit applies to the union of all selected cohorts, not each cohort individually. When unset, there is no default cap. This export model will always run, regardless of how many primary entity instances are included in the selected cohorts.

*Environment variable:* `TANAGRA_EXPORT_MODELS_0_NUM_PRIMARY_ENTITY_CAP (Note 0 is the list index, so if you have 2 models, you'd have 0 and 1 env vars.)`

*Example value:* `10000`

### tanagra.export.models.params
**optional** List [ String ]

Map of parameters to pass to the export model. This is useful when you want to parameterize a model beyond just the redirect URL. e.g. A description for a generated notebook file.

*Environment variable:* `TANAGRA_EXPORT_MODELS_0_PARAMS_0 (Note the first 0 is the list index of the export models, so if you have 2 models, you'd have 0 and 1 env vars. The second 0 is the list index of the parameters, so if you have 2 parameters, you'd need 0 and 1 env vars.)`

*Example value:* `Notebook file generated for Workbench v35`

### tanagra.export.models.redirectAwayUrl
**optional** String

URL to redirect the user to once the Tanagra export model has run. This is useful when you want to import a file to another site. e.g. Write the exported data to CSV files in GCS and then redirect to a workbench URL, passing the URL to the CSV files so the workbench can import them somewhere.

*Environment variable:* `TANAGRA_EXPORT_MODELS_0_REDIRECT_AWAY_URL (Note 0 is the list index, so if you have 2 models, you'd have 0 and 1 env vars.)`

*Example value:* `https://terra-devel-ui-terra.api.verily.com/import?urlList=${tsvFileUrl}&returnUrl=${redirectBackUrl}&returnApp=Tanagra`

### tanagra.export.models.type
**optional** Type

Pointer to the data export model Java class. Currently this must be one of the enum values in the`bio.terra.tanagra.service.export.DataExport.Type` Java class. In the future, it will support arbitrary class names

*Environment variable:* `TANAGRA_EXPORT_MODELS_0_TYPE (Note 0 is the list index, so if you have 2 models, you'd have 0 and 1 env vars.)`

*Example value:* `IPYNB_FILE_DOWNLOAD`



## Export (Shared)
Configure the export options shared by all models.

### tanagra.export.shared.bqDatasetIds
**optional** List [ String ]

Comma separated list of all BQ dataset ids that all export models can use. Required if there are any export models that need to export from BQ to GCS.

*Environment variable:* `TANAGRA_EXPORT_SHARED_BQ_DATASET_IDS`

*Example value:* `service_export_us,service_export_uscentral1`

### tanagra.export.shared.gcpProjectId
**optional** String

GCP project id that contains the BQ dataset and GCS bucket(s) that all export models can use. Required if there are any export models that need to export from BQ to GCS.

*Environment variable:* `TANAGRA_EXPORT_SHARED_GCP_PROJECT_ID`

*Example value:* `broad-tanagra-dev`

### tanagra.export.shared.gcsBucketNames
**optional** List [ String ]

Comma separated list of all GCS bucket names that all export models can use. Only include the bucket name, not the gs:// prefix. Required if there are any export models that need to write to GCS.

*Environment variable:* `TANAGRA_EXPORT_SHARED_GCS_BUCKET_NAMES`

*Example value:* `bq-export-uscentral1,bq-export-useast1`



## Feature Flags
Enable and disable specific features.

### tanagra.feature.activityLogEnabled
**optional** boolean

When true, we store activity log events in the application database. This is intended to support auditing requirements.

*Environment variable:* `TANAGRA_FEATURE_ACTIVITY_LOG_ENABLED`

*Default value:* `false`

### tanagra.feature.artifactStorageEnabled
**optional** boolean

When true, artifacts can be created, updated and deleted. Artifacts include studies, cohorts, concept sets, reviews, and annotations.

*Environment variable:* `TANAGRA_FEATURE_ARTIFACT_STORAGE_ENABLED`

*Default value:* `false`

### tanagra.feature.backendFiltersEnabled
**optional** boolean

When true, we generate filters from criteria selectors on the backend. This is intended to support a transition from frontend to backend filter building.

*Environment variable:* `TANAGRA_FEATURE_BACKEND_FILTERS_ENABLED`

*Default value:* `false`

### tanagra.feature.maxChildThreads
**optional** String

The maximum number of child threads a single request can spawn. The application will only use multi-threading where it could improve performance, so just configuring a specific number here is not a guarantee that exactly that many or even any child threads will be spawned for a given request.

 When unset, the application will default to using multi-threading where it could improve performance. When set to 0, the application will only run things serially. When set to some N > 0 (e.g. 2), the application may spawn at most N child threads.

 (For export, spawning a single child thread would not improve performance, so 0 and 1 cause identical behavior, i.e. run serially in same thread as request.)

*Environment variable:* `TANAGRA_FEATURE_MAX_CHILD_THREADS`



## Underlays
Configure the underlays served.

### tanagra.underlay.files
**required** List [ String ]

Comma-separated list of service configurations. Use the name of the service configuration file only, no extension or path.

*Environment variable:* `TANAGRA_UNDERLAY_FILES`

*Example value:* `cmssynpuf_broad,aouSR2019q4r4_broad`


<|MERGE_RESOLUTION|>--- conflicted
+++ resolved
@@ -140,11 +140,19 @@
 ## Authentication
 Configure the authentication model.
 
-<<<<<<< HEAD
-There are five separate flags that control which model is used: `tanagra.auth.disableChecks`, `tanagra.auth.iapGkeJwt`, `tanagra.auth.iapAppEngineJwt`, `tanagra.auth.bearerToken`, `tanagra.auth.unverifiedJwt`. In the future these will be combined into a single flag. For now, **you must set all five flags and only one should be true**. 
-=======
-There are four separate flags that control which model is used: `tanagra.auth.disableChecks`, `tanagra.auth.iapGkeJwt`, `tanagra.auth.iapAppEngineJwt`, `tanagra.auth.gcpAccessToken`. In the future these will be combined into a single flag. For now, **you must set all four flags and only one should be true**. 
->>>>>>> 3d27ce5e
+There are five separate flags that control which model is used. In the future these will be combined into a single flag. For now, **you must set all five flags and only one should be true**.
+- `tanagra.auth.disableChecks`
+- `tanagra.auth.gcpAccessToken`
+- `tanagra.auth.iapGkeJwt`
+- `tanagra.auth.iapAppEngineJwt`
+- `tanagra.auth.unverifiedJwt`
+
+### tanagra.auth.bearerToken
+**required** boolean
+
+When true, the service expects a Google OAuth bearer token. The service calls Google's `https://www.googleapis.com/oauth2/v2/userinfo` endpoint to get the email address of the user from the token. More details in the [GCP documentation](https://developers.google.com/identity/openid-connect/openid-connect#obtaininguserprofileinformation).
+
+*Environment variable:* `TANAGRA_AUTH_BEARER_TOKEN`
 
 ### tanagra.auth.disableChecks
 **required** boolean
