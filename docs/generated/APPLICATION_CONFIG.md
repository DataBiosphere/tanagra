# Application Configuration

This file lists all the configuration properties available for a deployment of the service application.
You can set the properties either with an `application.yaml` file or with environment variables.
This documentation is generated from annotations in the configuration classes.

* [Access Control](#access-control)
* [Application Database](#application-database)
* [Authentication](#authentication)
* [Export (Per Model)](#export-per-model)
* [Export (Shared)](#export-shared)
* [Feature Flags](#feature-flags)
* [Underlays](#underlays)

## Access Control
Configure the access control or authorization model.

### tanagra.access-control.basePath
**optional** String

URL of another service the access control model will call. e.g. Workbench URL.

*Environment variable:* `TANAGRA_ACCESS_CONTROL_BASE_PATH`

*Example value:* `https://www.workbench.com`

### tanagra.access-control.model
**optional** Model

Pointer to the access control model Java class. Currently this must be one of the enum values in the`bio.terra.tanagra.service.accesscontrol.AccessControl.Model` Java class. In the future, it will support arbitrary class names

*Environment variable:* `TANAGRA_ACCESS_CONTROL_MODEL`

*Default value:* `OPEN_ACCESS`

### tanagra.access-control.oauthClientId
**optional** String

OAuth client id of another service the access control model will call. e.g. Workbench client id.

*Environment variable:* `TANAGRA_ACCESS_CONTROL_OAUTH_CLIENT_ID`

*Example value:* `abcdefghijklmnopqrstuvwxyz.apps.googleusercontent.com`

### tanagra.access-control.params
**optional** List [ String ]

Map of parameters to pass to the access control model. Pass the map as a list e.g. key1,value1,key2,value2,... This is useful when you want to parameterize a model beyond just the base path and OAuth client id. e.g. Name of a Google Group you want to use to restrict access.

*Environment variable:* `TANAGRA_ACCESS_CONTROL_PARAMS`

*Example value:* `googleGroupName,admin-users@googlegroups.com`



## Application Database
Configure the application database.

### tanagra.db.password
**required** String

Password for the application database.

*Environment variable:* `TANAGRA_DB_PASSWORD`

*Example value:* `dbpwd`

### tanagra.db.uri
**required** String

URI of the application database.

*Environment variable:* `TANAGRA_DB_URI`

*Example value:* `jdbc:postgresql://127.0.0.1:5432/tanagra_db`

### tanagra.db.username
**required** String

Username for the application database.

*Environment variable:* `TANAGRA_DB_USERNAME`

*Example value:* `dbuser`

### tanagra.db.cloudSqlInstance
**optional** String

Name of the Cloud SQL instance `**project:region:instance**`. Required to configure a CloudSQL connector (e.g. when deployed in AppEngine). More information in [GCP documentation](https://cloud.google.com/sql/docs/mysql/connect-connectors#java).

*Environment variable:* `TANAGRA_DB_CLOUD_SQL_INSTANCE`

### tanagra.db.driverClassName
**optional** String

Name of the driver class. Required to configure a CloudSQL connector (e.g. when deployed in AppEngine). More information in [GCP documentation](https://cloud.google.com/sql/docs/mysql/connect-connectors#java).

*Environment variable:* `TANAGRA_DB_DRIVER_CLASS_NAME`

*Example value:* `com.mysql.cj.jdbc.Driver`

### tanagra.db.initializeOnStart
**optional** boolean

When true, the application database will be wiped on service startup.

*Environment variable:* `TANAGRA_DB_INITIALIZE_ON_START`

*Default value:* `false`

### tanagra.db.ipTypes
**optional** String

Comma separated list of preferred IP types. Used to configure a CloudSQL connector (e.g. when deployed in AppEngine). Not required to use a CloudSQL connector. Leave empty to use GCP's default. More information in [GCP documentation](https://cloud.google.com/sql/docs/mysql/connect-connectors#java).

*Environment variable:* `TANAGRA_DB_IP_TYPES`

*Example value:* `PUBLIC,PRIVATE`

### tanagra.db.socketFactory
**optional** String

Name of the socket factory class. Required to configure a CloudSQL connector (e.g. when deployed in AppEngine). More information in [GCP documentation](https://cloud.google.com/sql/docs/mysql/connect-connectors#java).

*Environment variable:* `TANAGRA_DB_SOCKET_FACTORY`

*Example value:* `com.google.cloud.sql.mysql.SocketFactory`

### tanagra.db.upgradeOnStart
**optional** boolean

When true, the application database will have Liquibase changesets applied on service startup.

*Environment variable:* `TANAGRA_DB_UPGRADE_ON_START`

*Default value:* `false`



## Authentication
Configure the authentication model.

There are four separate flags that control which model is used: `tanagra.auth.disableChecks`, `tanagra.auth.iapGkeJwt`, `tanagra.auth.iapAppEngineJwt`, `tanagra.auth.bearerToken`. In the future these will be combined into a single flag. For now, **you must set all four flags and only one should be true**. 

### tanagra.auth.bearerToken
**required** boolean

When true, the service expects a Google OAuth bearer token. The service calls Google's `https://www.googleapis.com/oauth2/v2/userinfo` endpoint to get the email address of the user from the token. More details in the [GCP documentation](https://developers.google.com/identity/openid-connect/openid-connect#obtaininguserprofileinformation).

*Environment variable:* `TANAGRA_AUTH_BEARER_TOKEN`

### tanagra.auth.disableChecks
**required** boolean

When true, authentication checks will be disabled. This is helpful during testing, especially testing a locally deployed service. It should never be used for a production service.

*Environment variable:* `TANAGRA_AUTH_DISABLE_CHECKS`

### tanagra.auth.gcpProjectId
**optional** String

The GCP project id, which is different from the project number. You can find this in the Cloud Console dashboard. More details in the [GCP documentation](https://cloud.google.com/resource-manager/docs/creating-managing-projects). Required when using the [IAP JWT GKE](#tanagraauthiapgkejwt) or [IAP JWT AppEngine](#tanagraauthiapappenginejwt) model.

*Environment variable:* `TANAGRA_AUTH_GCP_PROJECT_ID`

*Example value:* `tanagra-dev`

### tanagra.auth.gcpProjectNumber
**optional** String

The GCP project number, which is different from the project id. You can find this in the Cloud Console dashboard. More details in the [GCP documentation](https://cloud.google.com/resource-manager/docs/creating-managing-projects) and [IAP documentation](https://cloud.google.com/iap/docs/signed-headers-howto#verifying_the_jwt_payload). Required when using the [IAP JWT AppEngine](#tanagraauthiapappenginejwt) model.

*Environment variable:* `TANAGRA_AUTH_GCP_PROJECT_NUMBER`

*Example value:* `0123456789`

### tanagra.auth.gkeBackendServiceId
**optional** String

The GKE backend service id. You can find this in the Cloud Console. More details in the [IAP documentation](https://cloud.google.com/iap/docs/signed-headers-howto#verifying_the_jwt_payload). Required when using the [IAP JWT GKE](#tanagraauthiapgkejwt) model.

*Environment variable:* `TANAGRA_AUTH_GKE_BACKEND_SERVICE_ID`

*Example value:* `0123456789`

### tanagra.auth.iapAppEngineJwt
**required** boolean

When true, the service expects a JWT generated by Google IAP running in front of AppEngine. When this flag is set, you must also define the [GCP project number](#tanagraauthgcpprojectnumber) and the [GCP project id](#tanagraauthgcpprojectid). More details in the [GCP documentation](https://cloud.google.com/iap/docs/signed-headers-howto).

*Environment variable:* `TANAGRA_AUTH_IAP_APP_ENGINE_JWT`

### tanagra.auth.iapGkeJwt
**required** boolean

When true, the service expects a JWT generated by Google IAP running in front of GKE. When this flag is set, you must also define the [GKE backend service id](#tanagraauthgkebackendserviceid) and the [GCP project id](#tanagraauthgcpprojectid). More details in the [GCP documentation](https://cloud.google.com/iap/docs/signed-headers-howto).

*Environment variable:* `TANAGRA_AUTH_IAP_GKE_JWT`



## Export (Per Model)
Configure the export options for each model.

### tanagra.export.models.displayName
**optional** String

Displayed name of the export model. This is for display only and will be shown in the export dialog when the user initiates an export. Defaults to the display name provided by the export model. It's useful to override the default if you have more than one instance of the same model (e.g. export to workbench parameterized with the dev environment URL, and another parameterized with the test environment URL).

*Environment variable:* `TANAGRA_EXPORT_MODELS_0_DISPLAY_NAME (Note 0 is the list index, so if you have 2 models, you may have 0 and 1 env vars.)`

*Example value:* `Export File to Workbench (dev instance)`

### tanagra.export.models.name
**optional** String

Name of the export model. This must be unique across all models for a given deployment. Defaults to the name of the export model. It's useful to override the default if you have more than one instance of the same model (e.g. export to workbench parameterized with the dev environment URL, and another parameterized with the test environment URL).

*Environment variable:* `TANAGRA_EXPORT_MODELS_0_NAME (Note 0 is the list index, so if you have 2 models, you will have 0 and 1 env vars.)`

*Example value:* `VWB_FILE_IMPORT_TO_DEV`

### tanagra.export.models.params
**optional** List [ String ]

Map of parameters to pass to the export model. This is useful when you want to parameterize a model beyond just the redirect URL. e.g. A description for a generated notebook file.

*Environment variable:* `TANAGRA_EXPORT_MODELS_0_PARAMS_0 (Note the first 0 is the list index of the export models, so if you have 2 models, you may have 0 and 1 env vars. The second 0 is the list index of the parameters, so if you have 2 parameters, you will need 0 and 1 env vars.)`

*Example value:* `Notebook file generated for Workbench v35`

### tanagra.export.models.redirectAwayUrl
**optional** String

URL to redirect the user to once the Tanagra export model has run. This is useful when you want to import a file to another site. e.g. Write the exported data to CSV files in GCS and then redirect to a workbench URL, passing the URL to the CSV files so the workbench can import them somewhere.

*Environment variable:* `TANAGRA_EXPORT_MODELS_0_REDIRECT_AWAY_URL (Note 0 is the list index, so if you have 2 models, you may have 0 and 1 env vars.)`

*Example value:* `https://terra-devel-ui-terra.api.verily.com/import?urlList=${tsvFileUrl}&returnUrl=${redirectBackUrl}&returnApp=Tanagra`

### tanagra.export.models.type
**optional** Type

Pointer to the access control model Java class. Currently this must be one of the enum values in the`bio.terra.tanagra.service.export.DataExport.Type` Java class. In the future, it will support arbitrary class names

*Environment variable:* `TANAGRA_EXPORT_MODELS_0_TYPE (Note 0 is the list index, so if you have 2 models, you may have 0 and 1 env vars.)`

*Example value:* `IPYNB_FILE_DOWNLOAD`



## Export (Shared)
Configure the export options shared by all models.

### tanagra.export.shared.bqDatasetIds
**optional** List [ String ]

Comma separated list of all BQ dataset ids that all export models can use. Required if there are any export models that need to export from BQ to GCS.

*Environment variable:* `TANAGRA_EXPORT_SHARED_BQ_DATASET_IDS`

*Example value:* `service_export_us,service_export_uscentral1`

### tanagra.export.shared.gcpProjectId
**optional** String

GCP project id that contains the BQ dataset and GCS bucket(s) that all export models can use. Required if there are any export models that need to export from BQ to GCS.

*Environment variable:* `TANAGRA_EXPORT_SHARED_GCP_PROJECT_ID`

*Example value:* `broad-tanagra-dev`

### tanagra.export.shared.gcsBucketNames
**optional** List [ String ]

Comma separated list of all GCS bucket names that all export models can use. Only include the bucket name, not the gs:// prefix. Required if there are any export models that need to write to GCS.

*Environment variable:* `TANAGRA_EXPORT_SHARED_GCS_BUCKET_NAMES`

*Example value:* `broad-tanagra-dev-bq-export-uscentral1,broad-tanagra-dev-bq-export-useast1`



## Feature Flags
Enable and disable specific features.

### tanagra.feature.activityLogEnabled
**optional** boolean

When true, we store activity log events in the application database. This is intended to support auditing requirements.

*Environment variable:* `TANAGRA_FEATURE_ACTIVITY_LOG_ENABLED`

*Default value:* `false`

### tanagra.feature.artifactStorageEnabled
**optional** boolean

When true, artifacts can be created, updated and deleted. Artifacts include studies, cohorts, concept sets, reviews, and annotations.

*Environment variable:* `TANAGRA_FEATURE_ARTIFACT_STORAGE_ENABLED`

*Default value:* `false`

<<<<<<< HEAD
### tanagra.feature.backendFiltersEnabled
**optional** boolean

When true, we generate filters from criteria selectors on the backend. This is intended to support a transition from frontend to backend filter building.

*Environment variable:* `TANAGRA_FEATURE_BACKEND_FILTERS_ENABLED`

*Default value:* `false`
=======
### tanagra.feature.maxChildThreads
**optional** String

The maximum number of child threads a single request can spawn. The application will only use multi-threading where it could improve performance, so just configuring a specific number here is not a guarantee that exactly that many or even any child threads will be spawned for a given request.

 When unset, the application will default to using multi-threading where it could improve performance. When set to 0, the application will only run things serially. When set to some N > 0 (e.g. 2), the application may spawn at most N child threads.

 (For export, spawning a single child thread would not improve performance, so 0 and 1 cause identical behavior, i.e. run serially in same thread as request.)

*Environment variable:* `TANAGRA_FEATURE_MAX_CHILD_THREADS`
>>>>>>> 0c91fd4a



## Underlays
Configure the underlays served.

### tanagra.underlay.files
**required** List [ String ]

Comma-separated list of service configurations. Use the name of the service configuration file only, no extension or path.

*Environment variable:* `TANAGRA_UNDERLAY_FILES`

*Example value:* `cmssynpuf_broad,aouSR2019q4r4_broad`


<|MERGE_RESOLUTION|>--- conflicted
+++ resolved
@@ -302,7 +302,6 @@
 
 *Default value:* `false`
 
-<<<<<<< HEAD
 ### tanagra.feature.backendFiltersEnabled
 **optional** boolean
 
@@ -311,7 +310,7 @@
 *Environment variable:* `TANAGRA_FEATURE_BACKEND_FILTERS_ENABLED`
 
 *Default value:* `false`
-=======
+
 ### tanagra.feature.maxChildThreads
 **optional** String
 
@@ -322,7 +321,6 @@
  (For export, spawning a single child thread would not improve performance, so 0 and 1 cause identical behavior, i.e. run serially in same thread as request.)
 
 *Environment variable:* `TANAGRA_FEATURE_MAX_CHILD_THREADS`
->>>>>>> 0c91fd4a
 
 
 
