--- conflicted
+++ resolved
@@ -71,19 +71,12 @@
 diabetes condition during in in-patient visit):
 
 - You must have a visit occurrence entity
-<<<<<<< HEAD
-- In entity group config (eg condition_person_occurrence.json), set `visitOccurrenceEntity` and add `occurrenceToVisitOccurrence`
-  relationship.
-
-This feature is only available for `CRITERIA_OCCURRENCE` enttiy groups.
-=======
 - In entity group config (eg condition_person_occurrence.json), set `occurrenceRelatedEntities` and add
  `occurrenceRelatedEntity0` relationship.
   - If you are interested in things besides visit occurrences, you can add more than one related entity/relationship. Relationship
  names are `occurrenceRelatedEntity0`, `occurrenceRelatedEntity1`, etc.
 
 This feature is only available for `CRITERIA_OCCURRENCE` entity groups.
->>>>>>> 1ff18e06
 
 ## Running Indexing Jobs
 Before running the indexing jobs, you need to specify the underlay config files.
