rootProject.name = 'tanagra'
include('annotationProcessor', 'service', 'client', 'indexer', 'underlay', 'cli')

gradle.ext {
    tanagraGroup = 'bio.terra'
    tanagraArtifactGroup = "${gradle.tanagraGroup}.tanagra"
}

// This line needs to match the VERSION_LINE_MATCH regex in the bump-tag-publish GHA.
<<<<<<< HEAD
gradle.ext.tanagraVersion = "0.0.783-SNAPSHOT"
=======
gradle.ext.tanagraVersion = "0.0.784-SNAPSHOT"
>>>>>>> ba6dd54d
<|MERGE_RESOLUTION|>--- conflicted
+++ resolved
@@ -7,8 +7,4 @@
 }
 
 // This line needs to match the VERSION_LINE_MATCH regex in the bump-tag-publish GHA.
-<<<<<<< HEAD
-gradle.ext.tanagraVersion = "0.0.783-SNAPSHOT"
-=======
-gradle.ext.tanagraVersion = "0.0.784-SNAPSHOT"
->>>>>>> ba6dd54d
+gradle.ext.tanagraVersion = "0.0.784-SNAPSHOT"